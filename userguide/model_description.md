

# Physical description

This section gives a brief overview of the physical description of the
power system grid and market. This description includes a number of
implicit assumptions and is the basis for the PowerGAMA software tool.

## Electricity market

The market is considered perfect such that generators with the lowest
marginal costs are always favoured. That is, power is assumed traded
such that the overall cost of generation is always minimised.

The cost of generation is assumed to be the marginal cost times power
output for all generators. Start-up costs and ramp rates are not
considered.

For generators with storage, the marginal cost is given by storage
values, which depends on filling level. Storage values are inspired by
water values used for modelling and planning of production for hydro
power generators with storage [@fosso1999; @wolfgang2009]. Storage
values reflect the value of adding power inflow to the storage. The
generator will therefore produce if the cost of alternative generation
is higher than the storage value at any given time. This is identical to
saying that a generator with storage will produce power if the nodal
price is higher than the storage value.

Storage value curves are given as input, as functions of storage
filling level and time. If the storage is nearly full, the storage value
is low, since adding to the storage may lead to energy spillage. If the
storage is nearly empty, the storage value is high. For predictable
seasonal or daily inflow patterns, the storage value is low just before
a peak in the inflow, and high before a dip. An illustration of how the
storage values may vary with filling level and time is given in
[Figure 1](#fig_storagevalues) for solar concentrated power with small
storage (hours) and for hydro power with large reservoir for seasonal
storage.

<p>
<img src="storagevalues.png" id= "fig_storagevalues" />
<b>Figure 1</b>: Illustration of typical storage values with dependence on filling level (left) and time variation for solar power with small storage (middle) and hydro with large storage (right).
</p>

## Power generation


<p> <img src="generator_model4.png" id="fig_generator_model" />
<b>Figure 2:</b> Power generation model.</p>

<p id="tab_generator_parameters"><b>Table 1:</b> Generator parameters: Inflow, storage capacity and marginal cost for different types of generators.

  Generator type      | Inflow             |  Storage           |   Price
  --------------------|--------------------|--------------------|---------------
  Fuel based (alt 1)  | 0                  |  Infinity          |   Constant cost
  Fuel based (alt 2)  | Available capacity |  0                 |   Constant cost
  Wind                | Available power    |  0                 |   0
  Photovoltaic        | Available power    |  0                 |   0
  CSP                 | Available power    |  Thermal storage   |   Storage value
  Hydro               | Water inflow       |  Reservoir capacity|   Storage value
</p>


Power generators are described by the same universal model, illustrated
in [Figure 2](#fig_generator_model). Different types of power plants are
simply distinguished by their different parameters, as indicated in
[Table 1](#tab_generator_parameters). 
PowerGAMA assumes that the power
inflow (average value and time profile) is given as input, and so the
resource and primary energy converter parts included in
[Figure 2](#fig_generator_model) are not directly relevant.

Wind and solar PV power are similar. The inflow represents the available
electrical power in the wind or solar radiation. Zero storage implies
that power not used is lost. The cost is zero, such that unless
restricted by grid constraints, available power will always be output.
solar CSP and hydro power *without* any storage can also be modelled in
this way.

CSP and hydro *with storage* will have a non-zero storage and a price
set such as to ensure a sensible scheduling of the power output. If the
storage is close to its upper limit, the price will be low and if it is
low, the price will be high. This dependence on the storage filling
level is exactly what the storage value provides. It gives the threshold
price value for when the generator should produce power at a given
storage filling level. The use of storage value is well established for
scheduling of hydro power production. Storage values also depend on the
time: The value of stored water is less just before the spring floods
than in the autumn, and the value of stored CSP energy is less in the
late morning (around 9am) than in the evening. However, this dependence
will be ignored in this software.

For fuel based generators, such as coal, gas, oil, nuclear and biomass,
there are two alternative ways to specify the inflow and storage
parameters. *Alternative One* is to set inflow to zero and storage to
infinity with an initial value also to infinity. Then there is always
fuel available in the storage and output is restricted by generator
output limits only. With this approach there is no spilled energy, but
storage is updated each time step. *Alternative Two* is to set inflow
equal to available capacity and storage to zero. This allows available
capacity to vary throughout the year, which may be relevant at least for
nuclear power and perhaps biomass. But it will wrongly indicate spilled
energy whenever actual output is less than the available capacity.

For generators with storage, a pump, or more generally, an energy
storage charger, may be included in the model. Technically, a pump is
represented as a generator with zero or negative output that takes
energy from the grid and adds to the storage, with a certain amount of
loss.

The generator model is described by the following parameters:

-   Power inflow ($P_\text{inflow}$)
-   Energy storage capacity ($E_\text{max}$)
-   Energy in storage ($E$)
-   Generator capacity ($P_\text{max}$)
-   Generator minimum production ($P_\text{min}$). Normally, this is
    value is zero.
-   Generator output ($P_\text{output}$)
-   Generator available power ($P_\text{avail}$)
-   Pumping capacity ($P_\text{pump,max}$). In most cases, this value is
    zero (no pumping)
-   Pumping demand ($P_\text{pump}$)
-   Pumping efficiency ($\eta_\text{pump}$)

Available power is determined by the power inflow and the amount of
stored energy, and is given by
$P_\text{avail} = P_\text{inflow} + \frac{E}{\Delta t},$ where
$\Delta t$ is the time interval considered.

Generator output is limited both by the available power and by the
generator capacity, as well as the minimum production. Regarding the
upper limit, there is a difference depending on generator type. From the
definition of power capacity for PV panels, it may occur in good
conditions that the power output is higher than the nominal capacity. In
this case output power should not be constrained by the nominal
capacity, but only by the available power. In fact, this is true for all
generators with zero storage. In general, therefore, the upper limit on
generator output is given as 

$$\begin{aligned}
    \text{No storage generators:} \quad && P_\text{limit} = P_\text{avail},
    \\
    \text{Non-zero storage generators:} \quad && P_\text{limit} = \min[P_\text{avail}, P_\text{max}],
    \\
    \text{Infinite storage generators:} \quad && P_\text{limit} = P_\text{max}.\end{aligned}$$

The constraint on generator power output can then be written

$$P_\text{min} \le P_\text{output} \le P_\text{limit}.$$

### Power inflow

Power inflow is important for renewable energy sources such as wind, sun
and rain. In general the energy resource may be converted by a primary
energy converter (e.g. wind turbine) into a more readily exploitable
energy form. The available power for electricity generation is generally
less than the power in the primary resource. PowerGAMA assumes that
power inflow data is provided by the user. For wind power, the inflow
depends on the wind speed and characteristics of the wind turbines.
Similarly, for solar power the inflow depends on solar radiation and
characteristics of the PV or CSP units. For hydro power, the inflow
depends on precipitation, temperature, topography and soil conditions.

### Pumping

<p id="fig_pumping_model">
<img src="generate_idle_pump2.png" />
<b>Figure 3:</b> Generator with storage and pumping. The red dots represent three
different situations with different nodal price at the generator
associated node. The solid line is the storage value curve, and the
dotted line is the same curve offset by a
dead-band.</p>


The implementation of pumping is illustrated in
[Figure 3](#fig_pumping_model). If the price is high, the generator will
produce power, reducing the storage filling level. If the price is below
the storage value the generator will be idle, allowing the storage to
fill up (due to inflow). If the price is also lower than the storage
value minus a certain dead-band value, the pump will add energy to the
storage, increasing the filling level.

The dead-band ensures that the generator-pumping system doesn't
continuously alternate between generating and pumping, and indirectly
takes into account the losses associated with pumping.

### Storage dynamics

The energy in the storage $E$ is given by the differential equation
$$\frac{dE}{dt} = P_\text{inflow} - P_\text{output} + \eta_\text{pump}P_\text{pump}, 
    \quad 0 \le E \le E_\text{max},$$ where $E_\text{max}$ is the
maximum capacity of the storage. Discretised, this equation is written
$$E(t+\Delta t) = \max[\min[E(t) 
    + \Delta t (P_\text{inflow} - P_\text{output} + P_\text{pump}), 
    E_\text{max}],0]$$

## Power consumption

Power consumption is modelled as loads connected to different nodes with
a given average power demand and a certain profile which describes the
time dependent variation, i.e. how the power consumption varies from
time step to time step. Any number of demand profiles can be specified
and any number of loads can be connected to each node.

The full consumption model is illustrated in
[Figure 4](#fig_load_model), with further explanations in the following.

<p id="fig_load_model">
<img src="load_model.png"/>
<b>Figure 4:</b> Power consumption model.
</p>

### Load shedding

Power demand that for some reason cannot be supplied is handled by
adding high cost generators at all nodes with loads attached. This
ensures that the optimisation has a solution. The high cost further
ensures that these are used only when strictly necessary. Output from
these "generators" is interpreted as load shedding.

### Flexible load

Flexible loads are represented in a similar way to flexible generation,
by means of a storage and storage value curves.

The main parameters specifying a flexible load are:

-   The ratio of flexible energy to total energy demand
    ($P_\text{flex}^\text{avg}/P^\text{avg}$)
-   The flexibility on/off ratio, i.e. ratio of average load relative to
    the maximum load
    ($x_\text{flex} = P_\text{flex}^\text{avg} / P_\text{flex}^\text{max}$)
-   The maximum energy flexibility/storage ($E_\text{flex}^\text{max}$),
    given in MWh
-   The storage value curve (normalised shape)
-   The storage base value (absolute value), given in €/MWh

The amount of power served to the flexible load, $P_\text{flex}$ is
determined by the optimisation. Given this value, the energy in the
storage $E_\text{flex}$ for the flexible load is computed according to
$E_\text{flex}(t+\Delta t) = E_\text{flex}(t) + \Delta t (
        P_\text{flex}-P_\text{flex}^\text{avg} ),$ where $\Delta t$ is
one time step. The storage filling level $f_\text{flex}$ is the relative
value of energy in the storage compared to the maximum flexible energy
(storage capacity),
$f_\text{flex} =  \frac{E_\text{flex}}{E_\text{flex}^\text{max}}.$ If
$f_\text{flex}>0.5$ then the load is "over-served", and if
$f_\text{flex}<0.5$ then it is "under-served". It is assumed that the
initial value of the filling level is 0.5.

Flexibility value curves specify flexibility values as functions of
flexibility status. This is akin to storage values versus filling level
for storage generators. An example of such a curve is shown in
[Figure 5](#fig_flexvalue_curve). If the associated nodal price is lower
than the flexibility value, then the load is served. This in turn
increases the flexibility status.

<p id="fig_flexvalue_curve"><img src="flexvalues.png"/>
<b>Figure 5:</b> Storage value curve for flexible load. The red dots represent nodal prices in two different operating points.</p>


## Grid power flow

The power balance at each node requires that all generation minus all
consumption equals the net power flow *out* of the node. Additionally,
AC power flow in the grid obeys power flow equations, and is moreover
constrained by capacity limits. These physical relationships and
constraints can be formulated by a set of equations and inequalities.
Together with a cost function which describes the total cost of
generation, the problem of minimising the cost becomes an optimal power
flow (OPF) problem. In our case we approximate this problem using
only linear relationships, which gives a linear programming (LP) problem
formulation. This must be solved time step by time step, where time
steps are coupled due to the presence of storage.

DC branches (i.e. HVDC connections) are considered fully controllable
such that power flow is a free variable only constrained by the branch
capacity.

The linearised power flow equations are obtained as follows.

Assume there are $N$ buses, enumerated from 1 to $N$. Denote branches by
double indices referring to endpoint buses. The impedance on the branch
between node $i$ and $j$ is thus written $z_{ij} = r_{ij} + j x_{ij}$,
where $i,j \in \{1,2,\dots, N\}$. From these impedances, the bus
admittance matrix $Y$ may be constructed:

$$Y_{ij} = G_{ij}+jB_{ij} = \bigg\{ \begin{array}{ll} 
        y_{ii} + \sum_{n\neq i} y_{ni}  & i=j, \\
        -y_{ij}                 & i\neq j,
    \end{array}$$ 

where $y_{ij} = g_{ij} + j b_{ij} = \frac{1}{z_{ij}}$
is the admittance of the branch between $i$ and $j$.
The bus admittance matrix $Y$ can be decomposed as $Y=G+jB$.

The AC power flow equations are 

$$\begin{split}
    P_k & = \sum_{J=1}^N |v_k| |v_j| \Bigl(G_{kj}\cos(\theta_k-\theta_j) + B_{kj}\sin(\theta_k-\theta_j) \Bigr),
    \\
    Q_k & = \sum_{J=1}^N |v_k| |v_j| \Bigl(G_{kj}\sin(\theta_k-\theta_j) - B_{kj}\cos(\theta_k-\theta_j) \Bigr).
\end{split}$$ 

Here, $P_k$ and $Q_k$ are the net active and reactive
power flow *into* node $i$. To arrive at the linearised equations, the
following approximations are made:

-   phase angle differences are small, so
    $\sin(\theta_i-\theta_j)\approx \theta_i-\theta_j$, and
    $\cos(\theta_i-\theta_j)\approx 1$
-   voltage deviations are small, so $|v| \approx 1$ in per units system
-   branch resistance is small compared to reactance, so
    $z_{ij} \approx j x_{ij}$
-   shunt reactances are small, so ignoring self-admittance
    $y_{ii}\approx 0$

The last two approximations imply that $Y_{ij}\approx jB_{ij}$. The
reactive power flow equation becomes trivial, and the power flow
equations reduce to $$P_k  = \sum_{j=1}^N   B_{kj}(\theta_k-\theta_j).$$
This is the linearised power flow equation. On matrix form it can be
<<<<<<< HEAD
written (Grainger and Stevenson, p. 373) 
=======
written 

>>>>>>> 064003b4
$$
\Delta P = B^\prime \Delta\theta,
$$ 

where $\Delta P$ is the
net power into a node (i.e. production minus consumption), and
$\Delta\theta$ is the angle relative to the angle of a chosen reference
node. The $B^\prime$ matrix is related to the $B$ matrix.

The net power flow into a node $\Delta P = [P_k]$ is the sum of
generation, demand, load shedding and HVDC power inflow:

$$
P_k  = \sum_{j=1}^{N_\text{gen}} P_j^\text{gen}
            - \sum_{j=1}^{N_\text{pump}} P_j^\text{pump}
            +\ P^\text{shed}
            +\sum_{j=1}^{N_\text{dc}} P_j^\text{dc}
            -\sum_{j=1}^{N_\text{cons}} P_j^\text{cons},
$$ 

where
$P_j^\text{gen}$ is generator output, $N_\text{gen}$ is number of
generators at the given node, $P_j^\text{pump}$ is pump demand,
$N_\text{pump}$ is number of pumps at the given node, $P^\text{shed}$ is
amount of load shedding (unfulfilled demand), $P_j^\text{dc}$ is inflow
on DC branches (positive or negative), $N_\text{dc}$ is number of DC
branches connected to the given node, $P_j^\text{cons}$ is consumer
demand, and $N_\text{cons}$ is number of consumers at the given node.

Power flow $P_B$ on each branch is computed by the matrix equation

$$
P_B = (D A) \Delta\theta,
$$ 

where $D$ is a diagonal matrix with
elements given by the branch susceptance $D_{mm} =-b_m$, and $A$ is the
node-arc incidence matrix.

# Optimisation problem

A linear objective function is used in order to ensure fast optimisation
that converges, with the practical benefit that it also requires fewer
input parameters.

The set of variables <a id="eq_variables"></a> to be determined by the
optimisation are 

$$  X = \\{P_g^\text{gen}, P_p^\text{pump},P_f^\text{flex}, P_n^\text{shed},
\theta_n, P_j \\}, %\label{eq_variables} $$ 

where $g\in \mathcal{G}$, the set of generators; $p\in \mathcal{P}$, the
set of pumps; $f\in \mathcal{F}$, the set of flexible loads;
$n\in \mathcal{N}$, the set of nodes; $j\in \mathcal{B}$, the set of AC
and DC branches.

The objective of the optimisation is expressed in terms of an objective
function, which in our case is 

$$\begin{split} 
   F = & \sum_{g\in \mathcal{G}} c_g^\text{gen} P_g^\text{gen}
       - \sum_{p\in \mathcal{P}} c_p^\text{pump} P_p^\text{pump}
       \\\\ &
       - \sum_{f\in \mathcal{F}} c_f^\text{flex} P_c^\text{flex}
       + \sum_{n\in \mathcal{N}} c^\text{shed} P_n^\text{shed},
\end{split} %\label{eq:objectivefunction} $$ 

where $c_g$ is the cost of generator $g$,
$c_p^\text{pump}$ is the cost of pump $p$, $c_f^\text{flex}$ is the cost
of flexible load $p$, and $c^\text{shed}$ is the fixed cost of load
shedding. As discussed in
the [\[section on generator input data\]](./input_data.md#generators),
these cost parameters are determined by the fuel price for generators 
without storage, and by storage values in the other cases.
The negative sign in front of pumping and flexible load
means that increasing their value reduces the objective function.
However, the energy balance constraint (see below) implies that power
for pumping or flexible load must be compensated by generation
elsewhere. So whether it is beneficial therefore depends on the cost of
that alternative generation.

The [\[variables\]](#eq_variables) are not free, but constrained through upper
and lower bounds, and through equations expressing relationships between
them. Referring to these constraints as $C_m$, the optimisation problem
is formulated in the standard Linear Programming (LP) form 

$$ \min F = \min \sum c_i X_i \quad \text{such that} \quad  
\\{C_1,\dots,C_7\\}. %\label{eq:optimisation}  $$ 

This must be solved time step by time step, where time steps are coupled
due to the presence of storage. The various constraints are now
described in more detail.

The *first* set of constraints states that power flow on branches is
constrained by their capacity limits: 

$$C_1:\quad  
    - P_j^\text{max} \le P_j \le P_j^\text{max}$$
    
where $j$ refers to AC
and DC branches with limited capacity.

The *second* set of constraints states that the power generation at
generators is limited by lower and upper bounds, most notably the
generation capacity and available power as described in the 
[\[section on power generation\]](#power-generation): $$C_2:\quad 
    P_g^\text{min} \le P^\text{gen}_g \le P_g^\text{limit},$$ where $g$
refers to all generators.

The *third* set of constraints states that the pumping is limited by the
pump capacity $$C_3:\quad
    0 \le P^\text{pump}_p \le P^\text{pump,max}_p,$$ where $p$ refers to
all pumps.

The *fourth* set of constraints states that the flexible load is limited
by the maximum demand $$C_4:\quad
    0 \le P^\text{flex}_f \le P^\text{flex,max}_f,$$ where $f$ refers to
all flexible loads.

The *fifth* set of constraints expresses the condition of power balance at
each node, which requires that net power injection at a node equals the
net AC power flow out of the node. Net power injection is given as
generated power minus demand, pumping and load shed plus power inflow
via DC connections, which are controllable and free variables in the
optimisation. Flow in the AC grid, however is determined by grid
impedances by means of non-linear power flow equations. In order to
formulate the problem as a linear optimisation problem, an approximate
version of these equations is applied. To arrive at the linearised
equations, often referred to as the DC power flow equations, the
following assumptions are made: 1) phase angle differences are small; 2)
voltage deviations are small; 3) branch resistance is small compared to
reactance; 4) shunt reactances are small, so self-admittances can be
ignored. With these assumptions the AC power flow equations reduce to
the linear equations (Grainger and Stevenson, pp. 371, 373) $$C_5: \quad
    \mathbf{P}^\text{node} = \mathbf{B}^\prime \mathbf{\Theta},$$ where
<<<<<<< HEAD
$\mathbf{\Theta}$ is a vector of voltage angles,
$\mathbf{B}^\prime = - \mathbf{B}$, and $\mathbf{P}^\text{node}$ is a
vector of net power injections into all nodes. The matrix
$\mathbf{B}$ is the imaginary part of the bus admittance matrix,
$\mathbf{Y}=j \mathbf{B}$ with the approximations given above. The
$\mathbf{P}^\text{node}$ vector elements are given as $$\begin{split}
    P^\text{node}_k  = & \sum_{j\in\mathcal{G}_k} 
=======
$\mathbf{\Theta}$ is a vector of voltage angles, $\mathbf{B}^\prime$ is
the conductance matrix, and $\mathbf{P}^\text{node}$ is a vector of net
power injections into all nodes. The conductance matrix
$\mathbf{B}^\prime$ is the imaginary part of the bus admittance matrix,
which are the same with the approximations given above. The
$\mathbf{P}^\text{node}$ vector elements are given as 

$$\begin{split}
    P_k^\text{node}  = & \sum_{j\in\mathcal{G}\_k} 
>>>>>>> 064003b4
            P_j^\text{gen}
            - \sum_{j\in\mathcal{P}\_k} P_j^\text{pump}
            - \sum_{j\in\mathcal{C}\_k} P_j^\text{cons}
            \\\\ &
            +\ P_k^\text{shed}
            +\sum_{j\in\mathcal{D}_k} P_j^\text{dc}
            ,
\end{split}$$

where $P_j^\text{gen}$ is generator output,
$\mathcal{G}_k$ is the set of generators at node $k$, $P_j^\text{pump}$
is pump demand, $\mathcal{P}_k$ is the set of pumps at node $k$,
$P_k^\text{shed}$ is the amount of load shedding at node $k$,
$P_j^\text{dc}$ is inflow on DC branches (positive or negative),
$\mathcal{D}_k$ is the set of DC branches connected to node $k$,
$P_j^\text{cons}$ is consumer demand (fixed *and* flexible), and
$\mathcal{C}_k$ is the set of loads at node $k$.

The *sixth* set of constraints expresses the relationship between power
flow on branches and nodal voltage angle differences. In the linear
approximation, power flow $\mathbf{P^\text{ac}}$ on AC branches is
related to nodal voltage angles as expressed by the equation
$$C_6:\quad \mathbf{P}^\text{ac} = \mathbf{D A \Theta},$$ where
$\mathbf{D}$ is a diagonal matrix with elements given by the branch
reactance $D_{mm} =-\frac{1}{x_m}$, and $\mathbf{A}$ is the node-branch
incidence matrix describing the network topology.

The *seventh* constraint specifies the reference node and its voltage
angle, $$C_7:\quad 
    \theta_0 = 0.$$ Since these are arbitrary and don't influence the
results, the reference is chosen such that the zeroth node has zero
voltage angle.

# References
* Grainger, J.J. and Stevenson Jr, W.D., 1994. *Power system analysis*.
McGraw-Hill series in electrical and computer engineering.<|MERGE_RESOLUTION|>--- conflicted
+++ resolved
@@ -320,12 +320,8 @@
 reactive power flow equation becomes trivial, and the power flow
 equations reduce to $$P_k  = \sum_{j=1}^N   B_{kj}(\theta_k-\theta_j).$$
 This is the linearised power flow equation. On matrix form it can be
-<<<<<<< HEAD
 written (Grainger and Stevenson, p. 373) 
-=======
-written 
-
->>>>>>> 064003b4
+
 $$
 \Delta P = B^\prime \Delta\theta,
 $$ 
@@ -461,25 +457,15 @@
 ignored. With these assumptions the AC power flow equations reduce to
 the linear equations (Grainger and Stevenson, pp. 371, 373) $$C_5: \quad
     \mathbf{P}^\text{node} = \mathbf{B}^\prime \mathbf{\Theta},$$ where
-<<<<<<< HEAD
 $\mathbf{\Theta}$ is a vector of voltage angles,
 $\mathbf{B}^\prime = - \mathbf{B}$, and $\mathbf{P}^\text{node}$ is a
 vector of net power injections into all nodes. The matrix
 $\mathbf{B}$ is the imaginary part of the bus admittance matrix,
 $\mathbf{Y}=j \mathbf{B}$ with the approximations given above. The
-$\mathbf{P}^\text{node}$ vector elements are given as $$\begin{split}
-    P^\text{node}_k  = & \sum_{j\in\mathcal{G}_k} 
-=======
-$\mathbf{\Theta}$ is a vector of voltage angles, $\mathbf{B}^\prime$ is
-the conductance matrix, and $\mathbf{P}^\text{node}$ is a vector of net
-power injections into all nodes. The conductance matrix
-$\mathbf{B}^\prime$ is the imaginary part of the bus admittance matrix,
-which are the same with the approximations given above. The
-$\mathbf{P}^\text{node}$ vector elements are given as 
+$\mathbf{P}^\text{node}$ vector elements are given as
 
 $$\begin{split}
     P_k^\text{node}  = & \sum_{j\in\mathcal{G}\_k} 
->>>>>>> 064003b4
             P_j^\text{gen}
             - \sum_{j\in\mathcal{P}\_k} P_j^\text{pump}
             - \sum_{j\in\mathcal{C}\_k} P_j^\text{cons}
