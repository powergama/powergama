# -*- coding: utf-8 -*-
"""
Created on Tue Aug 16 13:21:21 2016

@author: Martin Kristiansen, Harald Svendsen
"""


import pyomo.environ as pyo
import pandas as pd
import numpy as np
import sklearn.cluster
import sklearn.preprocessing
import pyomo.pysp.scenariotree.tree_structure_model as tsm
import networkx


class SipModel():
    '''
    Power Grid Investment Module - stochastic investment problem
    '''
    
    _NUMERICAL_THRESHOLD_ZERO = 1e-6
    _HOURS_PER_YEAR = 8760
    
    def __init__(self, M_const = 1000):
        """Create Abstract Pyomo model for PowerGIM
        
        Parameters
        ----------
        M_const : int
            large constant
        """
        self.abstractmodel = self._createAbstractModel()
        self.M_const = M_const

        
        
    
    def _createAbstractModel(self):    
        model = pyo.AbstractModel()
        model.name = 'PowerGIM abstract model'
        
        # SETS ###############################################################
        
        model.NODE = pyo.Set()
        model.GEN = pyo.Set()
        model.BRANCH = pyo.Set()
        model.LOAD = pyo.Set()
        model.AREA = pyo.Set()
        model.TIME = pyo.Set()
        model.STAGE = pyo.Set()
        
        #A set for each stage i.e. a list with two sets
        model.NODE_EXPAND1 = pyo.Set()
        model.NODE_EXPAND2 = pyo.Set()
        model.BRANCH_EXPAND1 = pyo.Set()
        model.BRANCH_EXPAND2 = pyo.Set()
        model.GEN_EXPAND1 = pyo.Set()
        model.GEN_EXPAND2 = pyo.Set()
        
        model.BRANCHTYPE = pyo.Set()
        model.BRANCHCOSTITEM = pyo.Set(initialize=['B','Bd', 'Bdp', 
                                                   'CLp','CL','CSp','CS'])        
        model.NODETYPE = pyo.Set()
        model.NODECOSTITEM = pyo.Set(initialize=['L','S'])
        model.LINEAR = pyo.Set(initialize=['fix','slope'])
        
        model.GENTYPE = pyo.Set()
        

        # PARAMETERS #########################################################
        model.samplefactor = pyo.Param(model.TIME, within=pyo.NonNegativeReals)
        model.financeInterestrate = pyo.Param(within=pyo.Reals)
        model.financeYears = pyo.Param(within=pyo.Reals)
        model.omRate = pyo.Param(within=pyo.Reals)
        model.CO2price = pyo.Param(within=pyo.NonNegativeReals)
        model.VOLL = pyo.Param(within=pyo.NonNegativeReals)
        model.stage2TimeDelta = pyo.Param(within=pyo.NonNegativeReals)
        model.maxNewBranchNum = pyo.Param(within=pyo.NonNegativeReals)
        
        #investment costs and limits:        
        model.branchtypeMaxCapacity = pyo.Param(model.BRANCHTYPE,
                                                within=pyo.Reals)
        model.branchMaxNewCapacity = pyo.Param(model.BRANCH,within=pyo.Reals)
        model.branchtypeCost = pyo.Param(model.BRANCHTYPE, 
                                         model.BRANCHCOSTITEM,
                                         within=pyo.Reals)
        model.branchLossfactor = pyo.Param(model.BRANCHTYPE,model.LINEAR,
                                     within=pyo.Reals)
        model.nodetypeCost = pyo.Param(model.NODETYPE, model.NODECOSTITEM,
                                       within=pyo.Reals)
        model.genTypeCost = pyo.Param(model.GENTYPE, within=pyo.Reals)
        model.nodeCostScale = pyo.Param(model.NODE,within=pyo.Reals)
        model.branchCostScale = pyo.Param(model.BRANCH,within=pyo.Reals)
        model.genCostScale = pyo.Param(model.GEN, within=pyo.Reals)
        model.genNewCapMax = pyo.Param(model.GEN, within=pyo.Reals)
        
        #branches:
        model.branchExistingCapacity = pyo.Param(model.BRANCH, 
                                                 within=pyo.NonNegativeReals)
        model.branchExistingCapacity2 = pyo.Param(model.BRANCH, 
                                                 within=pyo.NonNegativeReals)
        model.branchExpand = pyo.Param(model.BRANCH,
                                       within=pyo.Binary)  
        model.branchExpand2 = pyo.Param(model.BRANCH,
                                       within=pyo.Binary)
        model.branchDistance = pyo.Param(model.BRANCH, 
                                         within=pyo.NonNegativeReals)                                             
        model.branchType = pyo.Param(model.BRANCH,within=model.BRANCHTYPE)
        model.branchOffshoreFrom = pyo.Param(model.BRANCH,within=pyo.Binary)
        model.branchOffshoreTo = pyo.Param(model.BRANCH,within=pyo.Binary)
    
        #nodes:
        model.nodeExistingNumber = pyo.Param(model.NODE, 
                                             within=pyo.NonNegativeIntegers)
        model.nodeOffshore = pyo.Param(model.NODE, within=pyo.Binary)
        model.nodeType = pyo.Param(model.NODE, within=model.NODETYPE)
        
        #generators
        model.genCostAvg = pyo.Param(model.GEN, within=pyo.Reals)
        model.genCostProfile = pyo.Param(model.GEN,model.TIME,
                                         within=pyo.Reals)
        model.genCapacity = pyo.Param(model.GEN,within=pyo.Reals)
        model.genCapacity2 = pyo.Param(model.GEN,within=pyo.Reals)
        model.genCapacityProfile = pyo.Param(model.GEN,model.TIME,
                                          within=pyo.Reals)
        model.genPAvg = pyo.Param(model.GEN,within=pyo.Reals)
        model.genType = pyo.Param(model.GEN, within=model.GENTYPE)
        model.genExpand = pyo.Param(model.GEN, 
                                    within=pyo.Binary)
        model.genExpand2 = pyo.Param(model.GEN, 
                                    within=pyo.Binary)
        model.genTypeEmissionRate = pyo.Param(model.GENTYPE, within=pyo.Reals)
        
        #helpers:
        model.genNode = pyo.Param(model.GEN,within=model.NODE)
        model.demNode = pyo.Param(model.LOAD,within=model.NODE)
        model.branchNodeFrom = pyo.Param(model.BRANCH,within=model.NODE)
        model.branchNodeTo = pyo.Param(model.BRANCH,within=model.NODE)
        model.nodeArea = pyo.Param(model.NODE,within=model.AREA)
        
        #consumers
        # the split int an average value, and a profile is to make it easier
        # to generate scenarios (can keep profile, but adjust demandAvg)
        model.demandAvg = pyo.Param(model.LOAD,within=pyo.Reals)
        model.demandProfile = pyo.Param(model.LOAD,model.TIME,
                                        within=pyo.Reals)
        model.emissionCap = pyo.Param(model.LOAD, within=pyo.NonNegativeReals)
        
        # VARIABLES ##########################################################
    
        # investment: new branch capacity
        def branchNewCapacity_bounds(model,j,h):
            if h>1:
                return (0,model.branchMaxNewCapacity[j]*model.branchExpand2[j])
            else:
                return (0,model.branchMaxNewCapacity[j]*model.branchExpand[j])
        model.branchNewCapacity = pyo.Var(model.BRANCH, model.STAGE, 
                                          within = pyo.NonNegativeReals,
                                          bounds = branchNewCapacity_bounds)                                  

        # investment: new branch cables
        def branchNewCables_bounds(model,j,h):
            if h>1:
                return (0,model.maxNewBranchNum*model.branchExpand2[j])
            else:
                return (0,model.maxNewBranchNum*model.branchExpand[j])                                  
        model.branchNewCables = pyo.Var(model.BRANCH, model.STAGE, 
                                        within = pyo.NonNegativeIntegers,
                                        bounds = branchNewCables_bounds)
                                        

        # investment: new nodes
        model.newNodes = pyo.Var(model.NODE, model.STAGE, within = pyo.Binary)

        
        # investment: generation capacity
        def genNewCapacity_bounds(model,g,h):
            if h>1:
                return (0,model.genNewCapMax[g]*model.genExpand2[g])
            else:
                return (0,model.genNewCapMax[g]*model.genExpand[g])
        model.genNewCapacity = pyo.Var(model.GEN, model.STAGE,
                                       within = pyo.NonNegativeReals,
                                       bounds = genNewCapacity_bounds)

        
        # branch power flow (also given by constraints??)
        def branchFlow_bounds(model,j,t,h):
            if h == 1:
                ub = (model.branchExistingCapacity[j]+
                        branchNewCapacity_bounds(model,j,h)[1])
            elif h == 2:
                ub = (model.branchExistingCapacity[j]+
                        model.branchExistingCapacity2[j]+
                        branchNewCapacity_bounds(model,j,h-1)[1]+
                        branchNewCapacity_bounds(model,j,h)[1])
            return (0,ub)
        model.branchFlow12 = pyo.Var(model.BRANCH, model.TIME,model.STAGE, 
                                     within = pyo.NonNegativeReals,
                                     bounds = branchFlow_bounds)
        model.branchFlow21 = pyo.Var(model.BRANCH, model.TIME, model.STAGE,
                                     within = pyo.NonNegativeReals,
                                     bounds = branchFlow_bounds)

        
        # generator output (bounds set by constraint)
        model.generation = pyo.Var(model.GEN, model.TIME,model.STAGE, 
                                   within = pyo.NonNegativeReals)
        # load shedding
        def loadShed_bounds(model, n, t, h):
            ub = 0
            for c in model.LOAD:
                if model.demNode[c]==n:
                    ub += model.demandAvg[c]*model.demandProfile[c,t]
            return (0,ub)
        model.loadShed = pyo.Var(model.NODE, model.TIME, model.STAGE,
                                 domain = pyo.NonNegativeReals,
                                 bounds = loadShed_bounds) 
        
        
        
        # CONSTRAINTS ########################################################

        # Power flow limitations (in both directions)                
        def maxflow12_rule(model,j,t,h):
            cap = model.branchExistingCapacity[j]
            if h >1:
                cap += model.branchExistingCapacity2[j]
            for x in range(h):
                cap += model.branchNewCapacity[j,x+1]
            expr = (model.branchFlow12[j,t,h] <= cap)
            return expr
            
        def maxflow21_rule(model,j,t,h):
            cap = model.branchExistingCapacity[j]
            if h >1:
                cap += model.branchExistingCapacity2[j]
            for x in range(h):
                cap += model.branchNewCapacity[j,x+1]
            expr = (model.branchFlow21[j,t,h] <= cap)
            return expr
        
        model.cMaxFlow12 = pyo.Constraint(model.BRANCH, model.TIME,model.STAGE, 
                                         rule=maxflow12_rule)
        model.cMaxFlow21 = pyo.Constraint(model.BRANCH, model.TIME,model.STAGE,
                                         rule=maxflow21_rule)
                                         
        # No new branch capacity without new cables
        def maxNewCap_rule(model,j,h):
            typ = model.branchType[j]
            expr = (model.branchNewCapacity[j,h] 
                    <= model.branchtypeMaxCapacity[typ]
                        *model.branchNewCables[j,h])
            return expr
        model.cmaxNewCapacity = pyo.Constraint(model.BRANCH, model.STAGE,
                                               rule=maxNewCap_rule)

                                            
        # A node required at each branch endpoint
        def newNodes_rule(model,n,h):
            expr = 0
            numnodes = model.nodeExistingNumber[n]
            for x in range(h):
                numnodes += model.newNodes[n,x+1]
            for j in model.BRANCH:
                if model.branchNodeFrom[j]==n or model.branchNodeTo[j]==n:
                    expr += model.branchNewCables[j,h]
            expr = (expr <= self.M_const * numnodes)
            if ((type(expr) is bool) and (expr==True)):
                expr = pyo.Constraint.Skip
            return expr
        model.cNewNodes = pyo.Constraint(model.NODE,model.STAGE,
                                          rule=newNodes_rule)
          
        # Generator output limitations
        def maxPgen_rule(model,g,t,h):
            cap = model.genCapacity[g]
<<<<<<< HEAD
            if h>1:
                cap += model.genCapacity2[g]
            for x in range(h):
                cap += model.genNewCapacity[g,x+1]
            expr = model.generation[g,t,h] <= (
                model.genCapacityProfile[g,t] * cap)
            return expr
        model.cMaxPgen = pyo.Constraint(model.GEN,model.TIME,model.STAGE,
                                        rule=maxPgen_rule)
=======
            if g in model.GEN_EXPAND1:
                cap += model.genNewCapacity1[g]
            if model.genCostAvg[g] == 0:
                # TODO: Make this optional
                # ouput from zero cost generators must be equal to available power
                expr = model.generation1[g,t] == (
                    model.genCapacityProfile[g,t] * cap)
            else:
                expr = model.generation1[g,t] <= (
                    model.genCapacityProfile[g,t] * cap)
            return expr
        
        # phase 2
        def maxPgen_rule2(model,g,t):
            cap = model.genCapacity[g] + model.genCapacity2[g]
            if g in model.GEN_EXPAND1:
                cap += model.genNewCapacity1[g]
            if g in model.GEN_EXPAND2:
                cap += model.genNewCapacity2[g]
            if model.genCostAvg[g] == 0:
                # TODO: Make this optional
                # ouput from zero cost generators must be equal to available power
                expr = model.generation2[g,t] == (
                    model.genCapacityProfile[g,t] * cap)
            else:
                expr = model.generation2[g,t] <= (
                    model.genCapacityProfile[g,t] * cap)
            return expr
            

        model.cMaxPgen1 = pyo.Constraint(model.GEN,model.TIME,
                                        rule=maxPgen_rule1)
        model.cMaxPgen2 = pyo.Constraint(model.GEN,model.TIME,
                                        rule=maxPgen_rule2)
#        if False:
#            def maxPgen_rule(model,g,t):
#                expr = model.generation[g,t] <= (model.genCapacityProfile[g,t]*
#                            model.genCapacity[g])
#                return expr
#            model.cMaxPgen = pyo.Constraint(model.GEN,model.TIME,
#                                            rule=maxPgen_rule)
        
>>>>>>> 01a8ded1
        
        # Generator maximum average output (energy sum) 
        # (e.g. for hydro with storage)
        def maxEnergy_rule(model,g,h):
            cap = model.genCapacity[g]
            if h>1:
                cap += model.genCapacity2[g]
            for x in range(h):
                cap += model.genNewCapacity[g,x+1]
            if model.genPAvg[g]>0:
                expr = (sum(model.generation[g,t,h] for t in model.TIME) 
                            <= (model.genPAvg[g]*cap*len(model.TIME)))
            else:
                expr = pyo.Constraint.Skip
            return expr
        model.cMaxEnergy = pyo.Constraint(model.GEN,model.STAGE,
                                               rule=maxEnergy_rule)


        # Emissions restriction per country/load
        # TODO: deal with situation when no emission cap has been given (-1)
        def emissionCap_rule(model,a,h):
            if model.CO2price > 0:
                expr = 0
                for n in model.NODE:
                    if model.nodeArea[n]==a:
                        expr += sum(model.generation[g,t,h]*model.genTypeEmissionRate[model.genType[g]]*model.samplefactor[t]
                                    for t in model.TIME for g in model.GEN 
                                    if model.genNode[g]==n)
                expr = (expr <= sum(model.emissionCap[c] 
                    for c in model.LOAD if model.nodeArea[model.demNode[c]]==a))
            else:
                expr = pyo.Constraint.Skip
            return expr 
        model.cEmissionCap = pyo.Constraint(model.AREA,model.STAGE,
                                             rule=emissionCap_rule)


        # Power balance in nodes : gen+demand+flow into node=0
        def powerbalance_rule(model,n,t,h):
            expr = 0
            # flow of power into node (subtrating losses)
            for j in model.BRANCH:
                if model.branchNodeFrom[j]==n:
                    # branch out of node
                    typ = model.branchType[j]
                    dist = model.branchDistance[j]
                    expr += -model.branchFlow12[j,t,h]
                    expr += model.branchFlow21[j,t,h] * (1-(
                                model.branchLossfactor[typ,'fix']
                                +model.branchLossfactor[typ,'slope']*dist))
                if model.branchNodeTo[j]==n:
                    # branch into node
                    typ = model.branchType[j]
                    dist = model.branchDistance[j]
                    expr += model.branchFlow12[j,t,h] * (1-(
                                model.branchLossfactor[typ,'fix']
                                +model.branchLossfactor[typ,'slope']*dist))
                    expr += -model.branchFlow21[j,t,h] 

            # generated power 
            for g in model.GEN:
                if model.genNode[g]==n:
                    expr += model.generation[g,t,h]
                    
            # load shedding
            expr += model.loadShed[n,t,h]

            # consumed power
            for c in model.LOAD:
                if model.demNode[c]==n:
                    expr += -model.demandAvg[c]*model.demandProfile[c,t]
            
            expr = (expr == 0)
            if ((type(expr) is bool) and (expr==True)):
                # Trivial constraint
                expr = pyo.Constraint.Skip
            return expr
        model.cPowerbalance = pyo.Constraint(model.NODE,model.TIME,model.STAGE,
                                             rule=powerbalance_rule)
        
        # COST PARAMETERS ############
        def costBranch(model,b,var_num,var_cap, stage):
            b_cost = 0
            typ = model.branchType[b]
            b_cost += (model.branchtypeCost[typ,'B']
                        *var_num[b,stage])
            b_cost += (model.branchtypeCost[typ,'Bd']
                        *model.branchDistance[b]
                        *var_num[b,stage])
            b_cost += (model.branchtypeCost[typ,'Bdp']
                        *model.branchDistance[b]
                        *var_cap[b,stage])
            
            #endpoints offshore (N=1) or onshore (N=0) ?
            N1 = model.branchOffshoreFrom[b]
            N2 = model.branchOffshoreTo[b]
            for N in [N1,N2]:
                b_cost += N*(model.branchtypeCost[typ,'CS']
                            *var_num[b,stage]
                        +model.branchtypeCost[typ,'CSp']
                        *var_cap[b,stage])            
                b_cost += (1-N)*(model.branchtypeCost[typ,'CL']
                            *var_num[b,stage]
                        +model.branchtypeCost[typ,'CLp']
                        *var_cap[b,stage])
            
            return model.branchCostScale[b]*b_cost

        def costNode(model,n,var_num,stage):
            n_cost = 0
            N = model.nodeOffshore[n]
            n_cost += N*(model.nodetypeCost[model.nodeType[n],'S']
                        *var_num[n,stage])
            n_cost += (1-N)*(model.nodetypeCost[model.nodeType[n],'L']
                        *var_num[n,stage])
            return model.nodeCostScale[n]*n_cost
            
        def costGen(model,g,var_cap,stage):
            g_cost = 0
            typ = model.genType[g]
            g_cost += model.genTypeCost[typ]*var_cap[g,stage]
            return model.genCostScale[g]*g_cost



        # OBJECTIVE ##############################################################
            
        
        def firstStageCost_rule(model):
            """Investment cost, including lifetime O&M costs (NPV)"""
            investment = 0
            stage=1

            # add branch, node and generator investment costs:
            for b in model.BRANCH:
                investment += costBranch(model,b,
                                   model.branchNewCables,
                                   model.branchNewCapacity,stage)
            for n in model.NODE:
                investment += costNode(model,n,model.newNodes,stage)            
            for g in model.GEN:
                investment += costGen(model, g,model.genNewCapacity,stage)

            # add O&M costs:
            omcost = investment * model.omRate * annuityfactor(
                            model.financeInterestrate,
                            model.financeYears)
            expr = investment + omcost                            
            return   expr  
        model.firstStageCost = pyo.Expression(rule=firstStageCost_rule)
    
        def secondStageCost_rule(model):
            """Operational costs: cost of gen, load shed (NPV)"""
            opcost1 = 0
            opcost2 = 0
            investment = 0
            omcost = 0
            if len(model.STAGE)<2:
                stage = 1
                opcost1 = sum(model.generation[i,t,stage]*model.samplefactor[t]*(
                            model.genCostAvg[i]*model.genCostProfile[i,t]
                            +model.genTypeEmissionRate[model.genType[i]]*model.CO2price)
                            for i in model.GEN for t in model.TIME)
                opcost1 += sum(model.loadShed[n,t,stage]*model.VOLL
                                for n in model.NODE for t in model.TIME)
                opcost1 = opcost1*annuityfactor(model.financeInterestrate,
                                              model.financeYears)
            else:
                stage=2
                # Operational costs phase 1 (if stage2DeltaTime>0)
                opcost1 = sum(model.generation[i,t,stage-1]*model.samplefactor[t]*(
                                model.genCostAvg[i]*model.genCostProfile[i,t]
                                +model.genTypeEmissionRate[model.genType[i]]*model.CO2price)
                                for i in model.GEN for t in model.TIME)
                opcost1 += sum(model.loadShed[n,t,stage-1]*model.VOLL
                                for n in model.NODE for t in model.TIME)
                opcost1 = opcost1*annuityfactor(model.financeInterestrate,
                                              model.stage2TimeDelta)
                                              
                # Operational costs phase 2 (disounted)
                opcost2 = sum(model.generation[i,t,stage]*model.samplefactor[t]*(
                                model.genCostAvg[i]*model.genCostProfile[i,t]
                                +model.genTypeEmissionRate[model.genType[i]]*model.CO2price)
                                for i in model.GEN for t in model.TIME)    
                opcost2 += sum(model.loadShed[n,t,stage]*model.VOLL
                                for n in model.NODE for t in model.TIME)
                opcost2 = opcost2*(annuityfactor(model.financeInterestrate,
                                   model.financeYears)
                                   -annuityfactor(model.financeInterestrate,
                                      model.stage2TimeDelta)
                                      )
                
                # 2nd stage investment costs
                for b in model.BRANCH:
                    investment += costBranch(model,b,
                                       model.branchNewCables,
                                       model.branchNewCapacity,stage)
                for n in model.NODE:
                    investment += costNode(model,n,model.newNodes,stage)            
                for g in model.GEN:
                    investment += costGen(model, g,model.genNewCapacity,stage)
                #discount back to t=0?
                investment = investment*(1/((1+model.financeInterestrate)**model.stage2TimeDelta))
    
                # add O&M costs (NPV of lifetime costs)
                omcost = investment*model.omRate*(
                    annuityfactor(model.financeInterestrate,model.financeYears)
                    -annuityfactor(model.financeInterestrate,model.stage2TimeDelta))
                
                #subtract estimated salvage value of investments with remaining lifetime
                investment -= investment*(model.stage2TimeDelta/model.financeYears)*(
                    1/((1+model.financeInterestrate)**(model.financeYears-model.stage2TimeDelta)))
                    
            expr = opcost1 + opcost2 + investment + omcost         
            return expr
        model.secondStageCost = pyo.Expression(rule=secondStageCost_rule)
    
        def total_Cost_Objective_rule(model):
            return model.firstStageCost + model.secondStageCost
        model.OBJ = pyo.Objective(rule=total_Cost_Objective_rule, 
                                  sense=pyo.minimize)
        
    
        return model

        

    def _offshoreBranch(self,grid_data):
        '''find out whether branch endpoints are offshore or onshore
        
        Returns 1 for offshore and 0 for onsore from/to endpoints
        '''
        d={'from':[],'to':[]}
        
        d['from'] = [grid_data.node[grid_data.node['id']==n]['offshore']
                    .tolist()[0] for n in grid_data.branch['node_from']]
        d['to'] = [grid_data.node[grid_data.node['id']==n]['offshore']
                    .tolist()[0] for n in grid_data.branch['node_to']]
        return d

        
    def createConcreteModel(self,dict_data):
        """Create Concrete Pyomo model for PowerGIM
        
        Parameters
        ----------
        dict_data : dictionary
            dictionary containing the model data. This can be created with
            the createModelData(...) method
        
        Returns
        -------
            Concrete pyomo model
        """

        concretemodel = self.abstractmodel.create_instance(data=dict_data,
                               name="PowerGIM Model",
                               namespace='powergim')
        return concretemodel


    def createModelData(self,grid_data,datafile,
                        maxNewBranchNum, maxNewBranchCap):
        '''Create model data in dictionary format

        Parameters
        ----------
        grid_data : powergama.GridData object
            contains grid model
        datafile : string
            name of XML file containing additional parameters
        maxNewBranchNum : int
            upper limit on parallel branches to consider (e.g. 10)
        maxNewBranchCap : float (MW)
            upper limit on new capacity to consider (e.g. 10000)
        
        Returns
        --------
        dictionary with pyomo data (in pyomo format)
        '''
        
        branch_distances = grid_data.branchDistances()
        
        #to see how the data format is:        
        #data = pyo.DataPortal(model=self.abstractmodel)
        #data.load(filename=datafile)
        
        di = {}
        #Sets:
        di['NODE'] = {None: grid_data.node['id'].tolist() }
        di['BRANCH'] = {None: grid_data.branch.index.tolist() }
        di['GEN'] = {None: grid_data.generator.index.tolist() }
        di['LOAD'] = {None: grid_data.consumer.index.tolist() }
        di['AREA'] = {None: grid_data.getAllAreas() }
        di['TIME'] = {None: grid_data.timerange}
        #di['STAGE'] = {None: grid_data.branch.expand[grid_data.branch['expand']>0].unique().tolist()}
        
        br_expand1 = grid_data.branch[
                        grid_data.branch['expand']==1].index.tolist()
        br_expand2 = grid_data.branch[
                        grid_data.branch['expand']==2].index.tolist()
        gen_expand1 = grid_data.generator[
                        grid_data.generator['expand']==1].index.tolist()
        gen_expand2 = grid_data.generator[
                        grid_data.generator['expand']==2].index.tolist()
        # Convert from numpy.int64 (pandas) to int in order to work with PySP
        # (pprint function error otherwise)
        br_expand1 = [int(i) for i in br_expand1]
        br_expand2 = [int(i) for i in br_expand2]
        gen_expand1 = [int(i) for i in gen_expand1]
        gen_expand2 = [int(i) for i in gen_expand2]
        # Determine which nodes should be considered upgraded in each stage,
        # depending on whether any generators or branches are connected
        node_expand1=[]
        node_expand2=[]
        for n in grid_data.node['id'][grid_data.node['existing']==0]:
            if (n in grid_data.generator['node'][grid_data.generator['expand']==1].tolist()
                or n in grid_data.branch['node_to'][grid_data.branch['expand']==1].tolist() 
                or n in grid_data.branch['node_from'][grid_data.branch['expand']==1].tolist()):
                #stage one generator  or branch expansion connected to node
                node_expand1.append(n)
            if (n in grid_data.generator['node'][grid_data.generator['expand']==2].tolist()
                or n in grid_data.branch['node_to'][grid_data.branch['expand']==2].tolist() 
                or n in grid_data.branch['node_from'][grid_data.branch['expand']==2].tolist()):
                #stage two generator or branch expansion connected to node
                node_expand2.append(n)
#        node_expand1 = grid_data.node[
#                        grid_data.node['expand1']==1].index.tolist()
#        node_expand2 = grid_data.node[
#                        grid_data.node['expand2']==2].index.tolist()
        
        di['BRANCH_EXPAND1'] = {None: br_expand1}
        di['BRANCH_EXPAND2'] = {None: br_expand2}
        di['GEN_EXPAND1'] = {None:gen_expand1}
        di['GEN_EXPAND2'] = {None:gen_expand2}
        di['NODE_EXPAND1'] = {None:node_expand1}
        di['NODE_EXPAND2'] = {None:node_expand2}
        
        #Parameters:
        di['maxNewBranchNum'] = {None: maxNewBranchNum}
        di['samplefactor'] = {}
        if hasattr(grid_data.profiles, 'frequency'):
            di['samplefactor'] = grid_data.profiles['frequency']
        else:
            for t in grid_data.timerange:
                di['samplefactor'][t] = self._HOURS_PER_YEAR/len(grid_data.timerange)
        di['nodeOffshore'] = {}
        di['nodeType'] = {}
        di['nodeExistingNumber'] = {}
        di['nodeCostScale']={}
        di['nodeArea']={}
        for k,row in grid_data.node.iterrows():
            n=grid_data.node['id'][k]
            #n=grid_data.node.index[k] #or simply =k
            di['nodeOffshore'][n] = row['offshore']
            di['nodeType'][n] = row['type']
            di['nodeExistingNumber'][n] = row['existing']
            di['nodeCostScale'][n] = row['cost_scaling']
            di['nodeArea'][n] = row['area']
            
        di['branchExistingCapacity'] = {}
        di['branchExistingCapacity2'] = {}
        di['branchExpand'] = {}
        di['branchExpand2'] = {}
        di['branchDistance'] = {}
        di['branchType'] = {}
        di['branchCostScale'] = {}
        di['branchOffshoreFrom'] = {}
        di['branchOffshoreTo'] = {}
        di['branchNodeFrom'] = {}
        di['branchNodeTo'] = {}
        di['branchMaxNewCapacity'] = {}
        offsh = self._offshoreBranch(grid_data)
        for k,row in grid_data.branch.iterrows():
            di['branchExistingCapacity'][k] = row['capacity']
            di['branchExistingCapacity2'][k] = row['capacity2']
            if row['max_newCap'] >0:
                di['branchMaxNewCapacity'][k] = row['max_newCap']
            else:
                di['branchMaxNewCapacity'][k] = maxNewBranchCap
            di['branchExpand'][k] = row['expand']
            di['branchExpand2'][k] = row['expand2']
            if row['distance'] >= 0:
                di['branchDistance'][k] = row['distance']
            else:
                di['branchDistance'][k] = branch_distances[k]                    
            di['branchType'][k] = row['type']
            di['branchCostScale'][k] = row['cost_scaling']
            di['branchOffshoreFrom'][k] = offsh['from'][k]
            di['branchOffshoreTo'][k] = offsh['to'][k]
            di['branchNodeFrom'][k] = row['node_from']
            di['branchNodeTo'][k] = row['node_to']
            
        di['genCapacity']={}
        di['genCapacity2']={}
        di['genCapacityProfile']={}
        di['genNode']={}
        di['genCostAvg'] = {}
        di['genCostProfile'] = {}
        di['genPAvg'] = {}
        di['genExpand'] = {}
        di['genExpand2'] = {}
        di['genNewCapMax'] = {}
        di['genType'] = {}
        di['genCostScale'] = {}
        for k,row in grid_data.generator.iterrows():
            di['genCapacity'][k] = row['pmax']
            di['genCapacity2'][k] = row['pmax2']
            di['genNode'][k] = row['node']
            di['genCostAvg'][k] = row['fuelcost']
            di['genPAvg'][k] = row['pavg']
            di['genExpand'][k] = row['expand']
            di['genExpand2'][k] = row['expand2']
            di['genNewCapMax'][k] = row['p_maxNew']
            di['genType'][k] = row['type']
            di['genCostScale'][k] = row['cost_scaling']
            ref = row['fuelcost_ref']
            ref2 = row['inflow_ref']
            for i,t in enumerate(grid_data.timerange):
                di['genCostProfile'][(k,t)] = grid_data.profiles[ref][i]
                di['genCapacityProfile'][(k,t)] = (grid_data.profiles[ref2][i]
                            * row['inflow_fac'])
           
        di['demandAvg'] = {}
        di['demandProfile'] ={}
        di['demNode'] = {}
        di['emissionCap'] = {}
        for k,row in grid_data.consumer.iterrows():
            di['demNode'][k] = row['node']
            di['demandAvg'][k] = row['demand_avg']
            di['emissionCap'][k] = row['emission_cap']
            ref = row['demand_ref']
            for i,t in enumerate(grid_data.timerange):
                di['demandProfile'][(k,t)] = grid_data.profiles[ref][i]
        

        # Read input data from XML file
        import xml
        tree=xml.etree.ElementTree.parse(datafile)
        root = tree.getroot()
        
        di['NODETYPE'] = {None:[]}
        di['nodetypeCost'] = {}
        for i in root.findall('./nodetype/item'):
            name = i.attrib['name']
            di['NODETYPE'][None].append(name)
            di['nodetypeCost'][(name,'L')] = float(i.attrib['L'])
            di['nodetypeCost'][(name,'S')] = float(i.attrib['S'])

        di['BRANCHTYPE'] = {None:[]}
        di['branchtypeCost'] = {}
        di['branchtypeMaxCapacity'] = {}
        di['branchLossfactor'] = {}
        for i in root.findall('./branchtype/item'):
            name = i.attrib['name']
            di['BRANCHTYPE'][None].append(name)
            di['branchtypeCost'][(name,'B')] = float(i.attrib['B'])
            di['branchtypeCost'][(name,'Bd')] = float(i.attrib['Bd'])
            di['branchtypeCost'][(name,'Bdp')] = float(i.attrib['Bdp'])
            di['branchtypeCost'][(name,'CL')] = float(i.attrib['CL'])
            di['branchtypeCost'][(name,'CLp')] = float(i.attrib['CLp'])
            di['branchtypeCost'][(name,'CS')] = float(i.attrib['CS'])
            di['branchtypeCost'][(name,'CSp')] = float(i.attrib['CSp'])
            di['branchtypeMaxCapacity'][name] = float(i.attrib['maxCap'])
            di['branchLossfactor'][(name,'fix')] = float(i.attrib['lossFix'])
            di['branchLossfactor'][(name,'slope')] = float(i.attrib['lossSlope'])
                                                        
        di['GENTYPE'] = {None:[]}
        di['genTypeCost'] = {}
        di['genTypeEmissionRate'] = {}
        for i in root.findall('./gentype/item'):
            name = i.attrib['name']
            di['GENTYPE'][None].append(name)
            di['genTypeCost'][name] = float(i.attrib['CX']) 
            di['genTypeEmissionRate'][name] = float(i.attrib['CO2'])                                               
        
        for i in root.findall('./parameters'):
            di['financeInterestrate'] = {None: 
                float(i.attrib['financeInterestrate'])}
            di['financeYears'] = {None: 
                float(i.attrib['financeYears'])}
            di['omRate'] = {None: 
                float(i.attrib['omRate'])}
            di['CO2price'] = {None: 
                float(i.attrib['CO2price'])}
            di['VOLL'] = {None: 
                float(i.attrib['VOLL'])}
            di['stage2TimeDelta'] = {None: 
                float(i.attrib['stage2TimeDelta'])}
            di['STAGE'] = {None: 
                list(range(1,int(i.attrib['stages'])+1))}

        return {'powergim':di}

        
    def writeStochasticProblem(self,path,dict_data):
        '''create input files for solving stochastic problem
        
        Parameters
        ----------
        path : string
            Where to put generated files
        dict_data : dictionary
            Pyomo data model in dictionary format. Output from 
            createModelData method
            
        Returns
        -------
        string that can be written to .dat file (reference model data)
        '''
        
        NL="\n"
        TAB="\t"
        dat_str = "#PowerGIM data file"+NL   
        str_set=""
        str_param=""
        str_sprm=""
        
        for key,val in dict_data['powergim'].items():
            v = getattr(self.abstractmodel,key)
            
            if type(v)==pyo.base.sets.SimpleSet:
                str_set += "set " + key + " := "
                for x in val[None]:
                    str_set += str(x) + " "
                str_set += ";" + NL
                
            elif type(v)==pyo.base.param.IndexedParam:
                print("PARAM: ",v)
                str_param += "param " + key + ":= " + NL
                for k2,v2 in val.items():
                    str_param += TAB
                    if isinstance(k2,tuple):
                        #multiple keys (table data)
                        for ki in k2:
                            str_param += str(ki) + TAB
                    else:
                        #single key (list data)
                        str_param += str(k2) + TAB
                    str_param += str(v2) + NL
                str_param += TAB+";"+NL
                
            elif type(v)==pyo.base.param.SimpleParam:
                # single value data
                str_sprm += "param " + key + " := " + str(val[None]) + ";" + NL
                
            else:
                print("Unknown data  ",key,v,type(v))
                raise Exception("Unknown data")
            
        dat_str += NL + str_set + NL + str_sprm + NL + str_param    
        
        #scenario structure data file:
        #root node scenario data:
        with open("{}/RootNode.dat".format(path), "w") as text_file:
            text_file.write(dat_str)
        print("Root node data written to {}/RootNode.dat".format(path))
        
        return dat_str
        
        
    def createScenarioTreeModel(self,num_scenarios,probabilities=None):
        '''Generate model instance with data. Alternative to .dat files
        
        Parameters
        ----------
        num_scenarios : int
            number of scenarios. Each with the same probability
        probabilities : list of float
            probabilities of each scenario (must sum to 1). Number of elements
            determine number of scenarios
        
        Returns
        -------
        PySP 2-stage scenario tree model
        
        This method may be called by "pysp_scenario_tree_model_callback()" in
        the model input file instead of using input .dat files
        '''
        
        if probabilities is None:
            # equal probability:
            probabilities = [1/num_scenarios]*num_scenarios
        #if probabilities is None:
        #    st_model = tsm.CreateConcreteTwoStageScenarioTreeModel(
        #                        num_scenarios)

        G = networkx.DiGraph() 
        G.add_node("root")
        for i in range(len(probabilities)):
            G.add_edge("root","Scenario{}".format(i+1),
                       probability=probabilities[i])
        stage_names=['Stage1','Stage2']

        st_model = tsm.ScenarioTreeModelFromNetworkX(G,
                         edge_probability_attribute="probability",
                         stage_names=stage_names)
            
    
        first_stage = st_model.Stages.first()
        second_stage = st_model.Stages.last()
    
        # First Stage
        st_model.StageCost[first_stage] = 'firstStageCost'
        st_model.StageVariables[first_stage].add('branchNewCables')
        st_model.StageVariables[first_stage].add('branchNewCapacity')
        st_model.StageVariables[first_stage].add('newNodes')
        st_model.StageVariables[first_stage].add('genNewCapacity')
    
        # Second Stage
        st_model.StageCost[second_stage] = 'secondStageCost'
        st_model.StageVariables[second_stage].add('generation')
        st_model.StageVariables[second_stage].add('branchFlow12')
        st_model.StageVariables[second_stage].add('branchFlow21')
        st_model.StageVariables[second_stage].add('genNewCapacity')
        st_model.StageVariables[second_stage].add('branchNewCables')
        st_model.StageVariables[second_stage].add('branchNewCapacity')
        st_model.StageVariables[second_stage].add('newNodes')
            
        st_model.ScenarioBasedData=False
                
        return st_model
        
        
    def computeBranchCongestionRent(self, model, b):
        '''
        Compute annual congestion rent for a given branch
        '''
        # TODO: use nodal price, not area price.
        N1 = model.branchNodeFrom[b]
        N2 = model.branchNodeTo[b]

        area1 = model.nodeArea[N1]
        area2 = model.nodeArea[N2]
        
        flow = []
        deltaP = []
        
        for t in model.TIME:
            deltaP.append(abs(self.computeAreaPrice(model, area1, t) 
                         - self.computeAreaPrice(model, area2, t))*model.sampleFrequency[t])
            flow.append(model.branchFlow21[b,t].value + model.branchFlow12[b,t].value)
        
        return sum(deltaP[i]*flow[i] for i in range(len(deltaP)))

    def computeCostBranch(self,model,b,include_om=False):
        '''Investment cost of single branch
        
        corresponds to  firstStageCost in abstract model'''
        
        ar = 1.0
        salvagefactor=0
        discount_t0 = 1.0
        if b in model.BRANCH_EXPAND1:
            br_num = model.branchNewCables1[b].value
            br_cap = model.branchNewCapacity1[b].value
            ar = annuityfactor(model.financeInterestrate,model.financeYears)
        elif b in model.BRANCH_EXPAND2:
            br_num = model.branchNewCables2[b].value
            br_cap = model.branchNewCapacity2[b].value
            ar = (annuityfactor(model.financeInterestrate,model.financeYears)
                  -annuityfactor(model.financeInterestrate,
                                 model.stage2TimeDelta))
            #subtract estimated salvage value of investments with remaining lifetime
            salvagefactor = (model.stage2TimeDelta/model.financeYears)*(
                1/((1+model.financeInterestrate)
                    **(model.financeYears-model.stage2TimeDelta)))
            discount_t0 = (1/((1+model.financeInterestrate)
                            **model.stage2TimeDelta))
        else:
            br_num=0
            br_cap=0
                 
        b_cost = 0
        typ = model.branchType[b]
        b_cost += (model.branchtypeCost[typ,'B']
                    *br_num)
        b_cost += (model.branchtypeCost[typ,'Bd']
                    *model.branchDistance[b]*br_num)
        b_cost += (model.branchtypeCost[typ,'Bdp']
                    *model.branchDistance[b]*br_cap)
        
        #endpoints offshore (N=1) or onshore (N=0) ?
        N1 = model.branchOffshoreFrom[b]
        N2 = model.branchOffshoreTo[b]
        for N in [N1,N2]:
            b_cost += N*(model.branchtypeCost[typ,'CS']*br_num
                        +model.branchtypeCost[typ,'CSp']*br_cap)            
            b_cost += (1-N)*(model.branchtypeCost[typ,'CL']*br_num
                        +model.branchtypeCost[typ,'CLp']*br_cap)
    
        cost = model.branchCostScale[b]*b_cost        
        
        # discount  back to t=0        
        cost = cost*discount_t0

        # add O&M        
        omcost = 0     
        if include_om:
            omcost = model.omRate * cost * ar
        
        # subtract salvage value
        cost = cost*(1-salvagefactor) + omcost
        return cost

    def computeCostNode(self,model,n,include_om=False):
        '''Investment cost of single node
        
        corresponds to cost in abstract model'''
        
        # node may be expanded in stage 1 or stage 2, but will never be 
        # expanded in both
        
        ar = 1.0
        salvagefactor=0
        discount_t0=1.0
        n_num = 0
        if n in model.NODE_EXPAND1:
            n_num = model.newNodes1[n].value
            ar = annuityfactor(model.financeInterestrate,model.financeYears)
        # only need to consider second stage investment if node not expanded 
        # in first stage (i.e. n_num=0)
        if n in model.NODE_EXPAND2 and n_num==0:
            n_num = model.newNodes2[n].value
            ar = (annuityfactor(model.financeInterestrate,model.financeYears)
                  -annuityfactor(model.financeInterestrate,
                                 model.stage2TimeDelta))
            salvagefactor = (model.stage2TimeDelta/model.financeYears)*(
                1/((1+model.financeInterestrate)
                    **(model.financeYears-model.stage2TimeDelta)))
            discount_t0 = (1/((1+model.financeInterestrate)
                            **model.stage2TimeDelta))
        n_cost = 0
        N = model.nodeOffshore[n]
        n_cost += N*(model.nodetypeCost[model.nodeType[n],'S']*n_num)
        n_cost += (1-N)*(model.nodetypeCost[model.nodeType[n],'L']*n_num)
        cost = model.nodeCostScale[n]*n_cost

        # discount  back to t=0        
        cost = cost*discount_t0

        # add O&M        
        omcost = 0     
        if include_om:
            omcost = model.omRate * cost * ar
        
        # subtract salvage value
        cost = cost*(1-salvagefactor) + omcost
        return cost


    def computeCostGenerator(self,model,g,include_om=False):
        '''Investment cost of generator
        '''
        ar = 1
        g_cap = 0
        salvagefactor = 0
        discount_t0=1.0
        if g in model.GEN_EXPAND1:
            g_cap = model.genNewCapacity1[g].value
            ar = annuityfactor(model.financeInterestrate,model.financeYears)
        elif g in model.GEN_EXPAND2:
            g_cap = model.genNewCapacity2[g].value
            ar = (annuityfactor(model.financeInterestrate,model.financeYears)
                  -annuityfactor(model.financeInterestrate,
                                 model.stage2TimeDelta))
            salvagefactor = (model.stage2TimeDelta/model.financeYears)*(
                1/((1+model.financeInterestrate)
                    **(model.financeYears-model.stage2TimeDelta)))
            discount_t0 = (1/((1+model.financeInterestrate)
                            **model.stage2TimeDelta))
            
        typ = model.genType[g]
        cost = model.genTypeCost[typ]*g_cap

        # discount  back to t=0        
        cost = cost*discount_t0

        # add O&M        
        omcost = 0     
        if include_om:
            omcost = model.omRate * cost * ar
        
        # subtract salvage value
        cost = cost*(1-salvagefactor) + omcost
        return cost
                
                
    def computeGenerationCost(self,model,g,phase):
        '''compute NPV cost of generation (+ CO2 emissions)
        
        This corresponds to secondStageCost in abstract model        
        '''
        ar = 1
        if phase == 1:
            gen = model.generation1
            ar = annuityfactor(model.financeInterestrate,
                               model.stage2TimeDelta)
        elif phase==2:
            gen = model.generation2
            ar = (
                annuityfactor(model.financeInterestrate,model.financeYears)
                -annuityfactor(model.financeInterestrate,model.stage2TimeDelta)
                )
        expr = sum(gen[g,t].value*model.samplefactor[t]*
                    model.genCostAvg[g]*model.genCostProfile[g,t] 
                     for t in model.TIME)
<<<<<<< HEAD
        expr += sum(gen[g,t].value*model.samplefactor[t]*
=======
        if model.curtailmentCost.value >0:
            expr += sum(curt[g,t].value*model.curtailmentCost for t in model.TIME)
        expr += sum(gen[g,t].value*
>>>>>>> 01a8ded1
                            model.genTypeEmissionRate[model.genType[g]]*model.CO2price
                            for t in model.TIME)
        # lifetime cost
        expr = expr*ar
        return expr
     
                
    def computeDemand(self,model,c,t):
        '''compute demand at specified load ant time'''
        return model.demandAvg[c]*model.demandProfile[c,t]
    
    
    
    def computeCurtailment(self, model, g, t, phase):
        '''compute curtailment [MWh] per generator per hour'''
        cur = 0
        gen_max = 0
        if phase == 1:
            if g in model.GEN_EXPAND1:
                gen_max = model.genCapacity[g] + model.genNewCapacity1[g].value
                cur = gen_max*model.genCapacityProfile[g,t] - model.generation1[g,t].value
        if phase == 2:
            if g in model.GEN_EXPAND2:
                gen_max = (model.genCapacity[g] + model.genNewCapacity1[g].value
                            +model.genNewCapacity2[g].value)
                cur = gen_max*model.genCapacityProfile[g,t] - model.generation2[g,t].value
        return cur
        
        

        
    def computeAreaEmissions(self,model,c, phase, cost=False):
        '''compute total emissions from a load/country'''
        # TODO: ensure that all nodes are mapped to a country/load
        n = model.demNode[c]
        expr = 0
        if phase==1:
            gen=model.generation1
            ar = annuityfactor(model.financeInterestrate,model.stage2TimeDelta)
        elif phase==2:
            gen=model.generation2
            ar = (annuityfactor(model.financeInterestrate,model.financeYears)
                -annuityfactor(model.financeInterestrate,model.stage2TimeDelta))
                
        for g in model.GEN:
            if model.genNode[g]==n:
                expr += sum(gen[g,t].value*model.samplefactor[t]*
                            model.genTypeEmissionRate[model.genType[g]]
                            for t in model.TIME)
        if cost:
            expr = expr * model.CO2price * ar
        return expr
        
                                
    def computeAreaRES(self, model,j,phase, shareof):
        '''compute renewable share of demand or total generation capacity'''
        node = model.demNode[j]
        area = model.nodeArea[node]
        Rgen = 0
        costlimit_RES=1 # limit for what to consider renewable generator
        
        if phase==1:
            gen_p=model.generation1
        elif phase==2:
            gen_p=model.generation2
        gen = 0
        dem = sum(model.demandAvg[j]*model.demandProfile[j,t] for t in model.TIME)
        for g in model.GEN:
            if model.nodeArea[model.genNode[g]]==area:
                if model.genCostAvg[g] <= costlimit_RES:
                    Rgen += sum(gen_p[g,t].value for t in model.TIME)
                else:
                    gen += sum(gen_p[g,t].value for t in model.TIME)

        if shareof=='dem':
           return Rgen/dem
        elif shareof=='gen':
           return Rgen/(gen+Rgen)
        else:
           print('Choose shareof dem or gen')

    
    def computeAreaPrice(self, model, area, t, phase):
        '''cumpute the approximate area price based on max marginal cost'''
        mc = []
        for g in model.GEN:
            if phase==1:
                gen = model.generation1[g,t].value
            elif phase==2:
                gen = model.generation2[g,t].value                
            if gen > 0:
                if model.nodeArea[model.genNode[g]]==area:
                    mc.append(model.genCostAvg[g]*model.genCostProfile[g,t]
                                +model.genTypeEmissionRate[model.genType[g]]*model.CO2price)
        price = max(mc)
        return price

        
    def computeAreaWelfare(self, model, c, t, phase):
        '''compute social welfare for a given area and time step
        
        Returns: Welfare, ProducerSurplus, ConsumerSurplus, 
                 CongestionRent, IMport, eXport
        '''
        node = model.demNode[c]
        area = model.nodeArea[node]
        PS = 0; CS = 0; CR = 0; GC = 0; gen = 0; 
        dem = model.demandAvg[c]*model.demandProfile[c,t]
        price = self.computeAreaPrice(model, area, t, phase)
        #branch_capex = self.computeAreaCostBranch(model,c,include_om=True) #npv
        #gen_capex = self.computeAreaCostGen(model,c) #annualized
        
        #TODO: check phase1 vs phase2
        if phase==1:
            gen_p = model.generation1
            flow12 = model.branchFlow12_1
            flow21 = model.branchFlow21_1
        elif phase==2:
            gen_p = model.generation2
            flow12 = model.branchFlow12_2
            flow21 = model.branchFlow21_2
            
        for g in model.GEN:
            if model.nodeArea[model.genNode[g]]==area:
                gen += gen_p[g,t].value
                GC += gen_p[g,t].value*(
                    model.genCostAvg[g]*model.genCostProfile[g,t]
                    +model.genTypeEmissionRate[model.genType[g]]*model.CO2price)
        CS = (model.VOLL-price)*dem
        CC = price*dem
        PS = price*gen - GC
        if gen > dem:
            X = price*(gen-dem)
            IM = 0
            flow = []
            price2 = []
            for j in model.BRANCH:
                if (model.nodeArea[model.branchNodeFrom[j]]==area and
                    model.nodeArea[model.branchNodeTo[j]]!=area):
                        flow.append(flow12[j,t].value)
                        price2.append(self.computeAreaPrice(model,
                                        model.nodeArea[model.branchNodeTo[j]],
                                        t,phase))
                if (model.nodeArea[model.branchNodeTo[j]]==area and
                    model.nodeArea[model.branchNodeFrom[j]]!=area):
                        flow.append(flow21[j,t].value)
                        price2.append(self.computeAreaPrice(model,
                                        model.nodeArea[model.branchNodeFrom[j]],
                                        t,phase))
            CR = sum(flow[i]*(price2[i]-price) for i in range(len(flow)))/2
        elif gen < dem:
            X = 0
            IM = price*(dem-gen)
            flow = []
            price2 = []
            for j in model.BRANCH:
                if (model.nodeArea[model.branchNodeFrom[j]]==area and
                    model.nodeArea[model.branchNodeTo[j]]!=area):
                        flow.append(flow21[j,t].value)
                        price2.append(self.computeAreaPrice(model,
                                        model.nodeArea[model.branchNodeTo[j]],
                                        t,phase))
                if (model.nodeArea[model.branchNodeTo[j]]==area and
                    model.nodeArea[model.branchNodeFrom[j]]!=area):
                        flow.append(flow12[j,t].value)
                        price2.append(self.computeAreaPrice(model,
                                        model.nodeArea[model.branchNodeFrom[j]],
                                        t,phase))
            CR = sum(flow[i]*(price-price2[i]) for i in range(len(flow)))/2
        else:
            X = 0
            IM = 0
            flow = [0]
            price2 = [0]
            CR = 0
        W = PS + CS + CR
        return {'W':W, 'PS':PS, 'CS':CS, 'CC':CC, 'GC':GC, 'CR':CR, 'IM':IM, 'X':X}

            
    def computeAreaCostBranch(self,model,c,include_om=False):
        '''Investment cost of single branch
        
        corresponds to  firstStageCost in abstract model'''
        node = model.demNode[c]
        area = model.nodeArea[node]
        cost = 0
        
        for b in model.BRANCH:
            if model.nodeArea[model.branchNodeTo[b]]==area:
                cost += self.computeCostBranch(model,b,include_om)
            elif model.nodeArea[model.branchNodeFrom[b]]==area:
                cost += self.computeCostBranch(model,b,include_om)
        
        if include_om:
             cost = cost*(1 + model.omRate*annuityfactor(
                            model.financeInterestrate,
                            model.financeYears)) 
        
        return cost/2
        
        
    def computeAreaCostGen(self,model,c):
        '''compute capital costs for new generator capacity'''
        node = model.demNode[c]
        area = model.nodeArea[node]
        gen_capex = 0
        
        for g in model.GEN:
            if model.nodeArea[model.genNode[g]]==area:
                typ = model.genType[g]
                gen_capex += model.genTypeCost[typ]*model.genNewCapacity[g].value*model.genCostScale[g]
                
        return gen_capex  
        
    def saveDeterministicResults(self,model,excel_file):
        '''export results to excel file
        
        Parameters
        ==========
        model : Pyomo model
            concrete instance of optimisation model
        excel_file : string
            name of Excel file to create
        
        '''
        df_branches = pd.DataFrame()
        df_nodes = pd.DataFrame()
        df_gen = pd.DataFrame()
        df_load = pd.DataFrame()
        # Specifying columns is not necessary, but useful to get the wanted 
        # ordering
        df_branches = pd.DataFrame(columns=['from','to','fArea','tArea','type',
                                           'existingCapacity','expand','flow12avg_1','flow21avg_1',
                                           'existingCapacity2','expand2','flow12avg_2', 'flow21avg_2',
                                           'newCables','newCapacity'])
        df_nodes = pd.DataFrame(columns=['num','area','newNodes1','newNodes2',
                                         'cost','cost_withOM'])
        df_gen = pd.DataFrame(columns=['num','node','area',
                                       'type','pmax','pmax2','expand',
                                       'newCapacity'])
        df_load = pd.DataFrame(columns=['num','node','area','Pavg','Pmin','Pmax',
                                        'emissions','emissionCap', 'emission_cost',
                                        'price_avg','RES%dem','RES%gen', 'IM', 'EX',
                                        'CS', 'PS', 'CR', 'CAPEX', 'Welfare'])
        
        for j in model.BRANCH:
            df_branches.loc[j,'num'] = j
            df_branches.loc[j,'from'] = model.branchNodeFrom[j]
            df_branches.loc[j,'to'] = model.branchNodeTo[j]
            df_branches.loc[j,'fArea'] = model.nodeArea[model.branchNodeFrom[j]]
            df_branches.loc[j,'tArea'] = model.nodeArea[model.branchNodeTo[j]]
            df_branches.loc[j,'existingCapacity'] = model.branchExistingCapacity[j]
            df_branches.loc[j,'existingCapacity2'] = model.branchExistingCapacity2[j]
            df_branches.loc[j,'expand'] = model.branchExpand[j]
            df_branches.loc[j,'type'] = model.branchType[j]
            cap1 = model.branchExistingCapacity[j]
            cap2 = cap1 + model.branchExistingCapacity2[j]
            if j in model.BRANCH_EXPAND1:
                df_branches.loc[j,'newCables'] = model.branchNewCables1[j].value
                df_branches.loc[j,'newCapacity'] = model.branchNewCapacity1[j].value
                cap1 = cap1 + model.branchNewCapacity1[j].value
                cap2 = cap1
            if j in model.BRANCH_EXPAND2:
                df_branches.loc[j,'newCables'] = model.branchNewCables2[j].value
                df_branches.loc[j,'newCapacity'] = model.branchNewCapacity2[j].value
                cap2 = cap2 + model.branchNewCapacity2[j].value                
            #branch costs
            df_branches.loc[j,'cost'] = self.computeCostBranch(model,j)
            df_branches.loc[j,'cost_withOM'] = self.computeCostBranch(
                        model,j,include_om=True)
            df_branches.loc[j,'congestion_rent'] = self.computeBranchCongestionRent(
                        model,j)*annuityfactor(0.05,30)
            # Phase 1
            df_branches.loc[j,'flow12avg_1'] = np.mean([
                model.branchFlow12_1[(j,t)].value for t in model.TIME])
            df_branches.loc[j,'flow21avg_1'] = np.mean([
                model.branchFlow21_1[(j,t)].value for t in model.TIME])
            if cap1>0:
                df_branches.loc[j,'flow12%_1'] = (
                    df_branches.loc[j,'flow12avg_1']/cap1)
                df_branches.loc[j,'flow21%_1'] = (
                    df_branches.loc[j,'flow21avg_1']/cap1)

            # Phase 2
            df_branches.loc[j,'flow12avg_2'] = np.mean([
                model.branchFlow12_2[(j,t)].value for t in model.TIME])
            df_branches.loc[j,'flow21avg_2'] = np.mean([
                model.branchFlow21_2[(j,t)].value for t in model.TIME])
            if cap2>0:
                df_branches.loc[j,'flow12%_2'] = (
                    df_branches.loc[j,'flow12avg_2']/cap2)
                df_branches.loc[j,'flow21%_2'] = (
                    df_branches.loc[j,'flow21avg_2']/cap2)

                                    
        for j in model.NODE:
            df_nodes.loc[j,'num'] = j
            df_nodes.loc[j,'area'] = model.nodeArea[j]
            if j in model.NODE_EXPAND1:
                df_nodes.loc[j,'newNodes1'] = model.newNodes1[j].value
            if j in model.NODE_EXPAND2:
                df_nodes.loc[j,'newNodes2'] = model.newNodes2[j].value
            df_nodes.loc[j,'cost'] = self.computeCostNode(model,j)
            df_nodes.loc[j,'cost_withOM'] = self.computeCostNode(model,j,
                include_om=True)
            
        
        for j in model.GEN:
            df_gen.loc[j,'num'] = j
            df_gen.loc[j,'area'] = model.nodeArea[model.genNode[j]]
            df_gen.loc[j,'node'] = model.genNode[j]
            df_gen.loc[j,'type'] = model.genType[j]
            df_gen.loc[j,'pmax'] = model.genCapacity[j]
            df_gen.loc[j,'pmax2'] = model.genCapacity2[j]
            df_gen.loc[j,'expand'] = model.genExpand[j]
            df_gen.loc[j,'emission_rate'] = model.genTypeEmissionRate[model.genType[j]]
            #Phase 1:
            df_gen.loc[j,'emission1'] = (model.genTypeEmissionRate[model.genType[j]]*sum(
                model.generation1[j,t].value*model.samplefactor[t] for t in model.TIME))
            df_gen.loc[j,'Pavg1'] = np.mean([
                model.generation1[(j,t)].value for t in model.TIME])
            df_gen.loc[j,'Pmin1'] = np.min([
                model.generation1[(j,t)].value for t in model.TIME])
            df_gen.loc[j,'Pmax1'] = np.max([
                model.generation1[(j,t)].value for t in model.TIME])
            df_gen.loc[j,'curtailed_avg1'] = np.mean([
                self.computeCurtailment(model,j,t,phase=1) for t in model.TIME])
            #Phase 2:
            df_gen.loc[j,'emission2'] = (model.genTypeEmissionRate[model.genType[j]]*sum(
                model.generation2[j,t].value*model.samplefactor[t] for t in model.TIME))
            df_gen.loc[j,'Pavg2'] = np.mean([
                model.generation2[(j,t)].value for t in model.TIME])
            df_gen.loc[j,'Pmin2'] = np.min([
                model.generation2[(j,t)].value for t in model.TIME])
            df_gen.loc[j,'Pmax2'] = np.max([
                model.generation2[(j,t)].value for t in model.TIME])
            df_gen.loc[j,'curtailed_avg2'] = np.mean([
                self.computeCurtailment(model,j,t,phase=2) for t in model.TIME])
                
            if j in model.GEN_EXPAND1:                
                df_gen.loc[j,'newCapacity'] = model.genNewCapacity1[j].value
            elif j in model.GEN_EXPAND2:                
                df_gen.loc[j,'newCapacity'] = model.genNewCapacity2[j].value
            df_gen.loc[j,'cost_NPV1'] = self.computeGenerationCost(model,j,
                phase=1)
            df_gen.loc[j,'cost_NPV2'] = self.computeGenerationCost(model,j,
                phase=2)
            df_gen.loc[j,'cost_investment'] = self.computeCostGenerator(model,j)
            df_gen.loc[j,'cost_investment_withOM'] = self.computeCostGenerator(model,j,
                include_om=True)

        print("TODO: powergim.saveDeterministicResults LOAD:"
                "only showing phase 2 (after 2nd stage investments)")
        phase=2
        def _n(n,p):
            return n+str(p)
            
        for j in model.LOAD:
            df_load.loc[j,'num'] = j
            df_load.loc[j,'node'] = model.demNode[j]
            df_load.loc[j,'area'] = model.nodeArea[model.demNode[j]]
            df_load.loc[j,'price_avg'] = np.mean(
                [self.computeAreaPrice(model,df_load.loc[j,'area'], t,phase=phase)
                for t in model.TIME])
            df_load.loc[j,'Pavg'] = np.mean([self.computeDemand(model,j,t)
                for t in model.TIME])
            df_load.loc[j,'Pmin'] = np.min([self.computeDemand(model,j,t)
                for t in model.TIME])
            df_load.loc[j,'Pmax'] = np.max([self.computeDemand(model,j,t)
                for t in model.TIME])
            df_load.loc[j,'emissionCap'] = model.emissionCap[j]
            df_load.loc[j,_n('emissions',phase)] = self.computeAreaEmissions(model,j,
                                                phase=phase)
            df_load.loc[j,_n('emission_cost',phase)] = self.computeAreaEmissions(model,j, 
                                                phase=phase,cost=True)
            df_load.loc[j,_n('RES%dem',phase)] = self.computeAreaRES(model,j,phase=phase,
                                                            shareof='dem')
            df_load.loc[j,_n('RES%gen',phase)] = self.computeAreaRES(model,j,phase=phase,
                                                            shareof='gen')
            df_load.loc[j,_n('Welfare',phase)] = sum(self.computeAreaWelfare(model,j,t,phase=phase)['W']*model.samplefactor[t]
                                            for t in model.TIME)
            df_load.loc[j,_n('PS',phase)] = sum(self.computeAreaWelfare(model,j,t,phase=phase)['PS']*model.samplefactor[t]
                                            for t in model.TIME)
            df_load.loc[j,_n('CS',phase)] = sum(self.computeAreaWelfare(model,j,t,phase=phase)['CS']*model.samplefactor[t]
                                            for t in model.TIME)
            df_load.loc[j,_n('CR',phase)] = sum(self.computeAreaWelfare(model,j,t,phase=phase)['CR']*model.samplefactor[t]
                                            for t in model.TIME)
            df_load.loc[j,_n('IM',phase)] = sum(self.computeAreaWelfare(model,j,t,phase=phase)['IM']*model.samplefactor[t]
                                            for t in model.TIME)
            df_load.loc[j,_n('EX',phase)] = sum(self.computeAreaWelfare(model,j,t,phase=phase)['X']*model.samplefactor[t]
                                            for t in model.TIME)
            df_load.loc[j,_n('CAPEX1',phase)] = self.computeAreaCostBranch(model,j,
                                            include_om=False)
        
        df_cost = pd.DataFrame(columns=['value','unit'])
        df_cost.loc['firstStageCost','value'] = (
            pyo.value(model.firstStageCost)/10**9)
        df_cost.loc['secondStageCost','value'] = (
            pyo.value(model.secondStageCost)/10**9)
        df_cost.loc['newTransmission','value'] = (
            self.computeCostBranch(model,b,include_om=True))
        df_cost.loc['firstStageCost','unit'] = '10^9 EUR'
        df_cost.loc['secondStageCost','unit'] = '10^9 EUR'
            
        #model.solutions.load_from(results)
        #print('First stage costs: ', 
        #      pyo.value(model.firstStageCost)/10**9, 'bnEUR')
        #print('Second stage costs: ', 
        #      pyo.value(model.secondStageCost)/10**9, 'bnEUR')

        writer = pd.ExcelWriter(excel_file) 
        df_cost.to_excel(excel_writer=writer,sheet_name="cost") 
        df_branches.to_excel(excel_writer=writer,sheet_name="branches")     
        df_nodes.to_excel(excel_writer=writer,sheet_name="nodes") 
        df_gen.to_excel(excel_writer=writer,sheet_name="generation") 
        df_load.to_excel(excel_writer=writer,sheet_name="demand") 


    def extractResultingGridData(self,grid_data,
                                 model=None,file_ph=None,
                                 stage=1,scenario=None, newData=False):
        '''Extract resulting optimal grid layout from simulation results
        
        Parameters
        ==========
        grid_data : powergama.GridData
            grid data class
        model : Pyomo model
            concrete instance of optimisation model containing det. results
        file_ph : string
            CSV file containing results from stochastic solution
        stage : int
            Which stage to extract data for (1 or 2).
            1: only stage one investments included (default)
            2: both stage one and stage two investments included
        scenario : int
            which stage 2 scenario to get data for (only relevant when stage=2)
        newData : Boolean
            Choose whether to use only new data (True) or add new data to 
            existing data (False)
            
        Use either model or file_ph parameter        
        
        Returns
        =======
        GridData object reflecting optimal solution
        '''
        import copy

        grid_res = copy.deepcopy(grid_data)
        res_brC = pd.DataFrame(data=grid_res.branch['capacity']) 
        res_N = pd.DataFrame(data=grid_res.node['existing'])
        res_G = pd.DataFrame(data=grid_res.generator['pmax'])
        if newData:
            res_brC[res_brC>0] = 0
            #res_N[res_N>0] = 0
            res_G[res_G>0] = 0
            
        if model is not None:
            if stage == 1:
                for j in model.BRANCH:
                    res_brC['capacity'][j] += model.branchNewCapacity[j,stage].value
                for j in model.NODE:
                    res_N['existing'][j] += int(model.newNodes[j,stage].value)
                for j in model.GEN:
                    res_G['pmax'][j] += model.genNewCapacity[j,stage].value
            if stage >= 2:
                #add to investments in stage 1
                res_brC['capacity'] += grid_res.branch['capacity2']
                res_G['pmax'] += grid_res.generator['pmax2']
                for j in model.BRANCH:
                    res_brC['capacity'][j] += model.branchNewCapacity[j,stage].value
                for j in model.NODE:
                    res_N['existing'][j] += int(model.newNodes[j,stage].value)
                for j in model.GEN:
                    res_G['pmax'][j] += model.genNewCapacity[j,stage].value
        elif file_ph is not None:
            df_ph = pd.read_csv(file_ph,header=None,skipinitialspace=True,
                                names=['stage','node',
                                       'var','var_indx','value'])
<<<<<<< HEAD
            if stage==1:
                df_branchNewCapacity = df_ph[
                    (df_ph['var']=='branchNewCapacity') & 
                    (df_ph['stage']==stage)]
                df_newNodes = df_ph[
                    (df_ph['var']=='newNodes') & 
                    (df_ph['stage']==stage)]
                df_newGen = df_ph[
                    (df_ph['var']=='genNewCapacity') & 
                    (df_ph['stage']==stage)]
=======
            # Drop rows with value None
            df_ph = df_ph[df_ph['value']!='None']
            df_ph['value'] = df_ph['value'].astype(float)
            if stage>=1:
                df_branchNewCapacity = df_ph[df_ph['var']=='branchNewCapacity1']
                df_newNodes = df_ph[df_ph['var']=='newNodes1']
                df_newGen = df_ph[df_ph['var']=='genNewCapacity1']
>>>>>>> 01a8ded1
                for k,row in df_branchNewCapacity.iterrows():
                    res_brC['capacity'][int(row['var_indx'])] += float(row['value'])
                for k,row in df_newNodes.iterrows():
                    res_N['existing'][row['var_indx']] += int(float(row['value']))
                for k,row in df_newGen.iterrows():
                    res_G['pmax'][int(row['var_indx'])] += float(row['value'])                
            if stage>=2:
                if scenario is None:
                    raise Exception('Missing input "scenario"')
                res_brC['capacity'] += grid_res.branch['capacity2']
                res_G['pmax'] += grid_res.generator['pmax2']
                    
                df_branchNewCapacity = df_ph[
<<<<<<< HEAD
                    (df_ph['var']=='branchNewCapacity') &
                    (df_ph['stage']==stage) &
                    (df_ph['node']=='LeafNode_Scenario{}'.format(scenario))]
                df_newNodes = df_ph[(df_ph['var']=='newNodes') &
                    (df_ph['stage']==stage) &
                    (df_ph['node']=='LeafNode_Scenario{}'.format(scenario))]
                df_newGen = df_ph[(df_ph['var']=='genNewCapacity') &
                    (df_ph['stage']==stage) &
                    (df_ph['node']=='LeafNode_Scenario{}'.format(scenario))]
=======
                    (df_ph['var']=='branchNewCapacity2') &
                    (df_ph['node']=='Scenario{}'.format(scenario))]
                df_newNodes = df_ph[(df_ph['var']=='newNodes2') &
                    (df_ph['node']=='Scenario{}'.format(scenario))]
                df_newGen = df_ph[(df_ph['var']=='genNewCapacity2') &
                    (df_ph['node']=='Scenario{}'.format(scenario))]
>>>>>>> 01a8ded1

                for k,row in df_branchNewCapacity.iterrows():
                    res_brC['capacity'][int(row['var_indx'])] += float(row['value'])
                for k,row in df_newNodes.iterrows():
                    res_N['existing'][row['var_indx']] += int(float(row['value']))
                for k,row in df_newGen.iterrows():
                    res_G['pmax'][int(row['var_indx'])] += float(row['value'])
                    
                # operating costs (stage 2)
                df_gen1=df_ph[(df_ph['var']=='generation1') 
                                & (df_ph['node']=='Scenario{}'.format(scenario))][
                                    ['var_indx','value']]  
                df_gen1 = df_gen1.join(df_gen1['var_indx'].str
                                    .split(':',expand=True).astype(int)
                                    .rename(columns={0:'gen',1:'time'}))
                df_gen2=df_ph[(df_ph['var']=='generation2') 
                                & (df_ph['node']=='Scenario{}'.format(scenario))][
                                    ['var_indx','value']]
                df_gen2 = df_gen2.join(df_gen2['var_indx'].str
                                    .split(':',expand=True).astype(int)
                                    .rename(columns={0:'gen',1:'time'}))
                grid_res.generation = [df_gen1,df_gen2]
        else:
            raise Exception('Missing input parameter')
            
        grid_res.branch['capacity'] = res_brC['capacity']
        grid_res.node['existing'] = res_N['existing']
        grid_res.generator['pmax'] = res_G['pmax']
        grid_res.branch = grid_res.branch[grid_res.branch['capacity'] 
            > self._NUMERICAL_THRESHOLD_ZERO]
        grid_res.node = grid_res.node[grid_res.node['existing'] 
            > self._NUMERICAL_THRESHOLD_ZERO]
        
        #make sure branch index is range type: - No, creates problems..
        #grid_res.branch.index = range(grid_res.branch.shape[0])
        return grid_res
    
    def loadResults(self, filename):
        '''load results from excel into pandas dataframe'''
        df_res = pd.read_excel(filename)
        return df_res
        
        
        
def annuityfactor(rate,years):
    '''Net present value factor for fixed payments per year at fixed rate'''
    if rate==0:
        annuity = years
    else:
        annuity = (1-1/((1+rate)**years))/rate
    return annuity
        
            

def _TMPsample_kmeans(X, samplesize):
    """K-means sampling

    Parameters
    ==========
    X : matrix
        data matrix to sample from
    samplesize : int
        size of sample
        
    This method relies on sklearn.cluster.KMeans

    """
    """
    TODO: Have to weight the importance, i.e. multiply timeseries with
    installed capacities in order to get proper clustering. 
    """
    from sklearn.cluster import KMeans
    #from sklearn.metrics.pairwise import pairwise_distances_argmin
    #from sklearn.datasets.samples_generator import make_blobs
    
    n_clusters=samplesize
    k_means = KMeans(init='k-means++', n_clusters=n_clusters, n_init=10)
    k_means.fit(X)
    # which cluster nr it belongs to:
    k_means_labels = k_means.labels_    
    k_means_cluster_centers = k_means.cluster_centers_
    k_means_labels_unique, X_indecies = np.unique(k_means_labels, 
                                                  return_index=True)
    #k_means_predict = k_means.predict(X)
        
    return k_means_cluster_centers

    
def _TMPsample_mmatching(X, samplesize):
    """
    The idea is to make e.g. 10000 randomsample-sets of size=samplesize 
    from the originial datasat X. 
    
    Choose the sampleset with the lowest objective:
    MINIMIZE [(meanSample - meanX)^2 + (stdvSample - stdvX)^2...]
    
    in terms of stitistical measures
    """
    
    return


def _TMPsample_meanshift(X, samplesize):
    """M matching sampling

    Parameters
    ==========
    X : matrix
        data matrix to sample from
    samplesize : int
        size of sample
        
    This method relies on sklearn.cluster.MeanShift

    It is a centroid-based algorithm, which works by updating candidates 
    for centroids to be the mean of the points within a given region. 
    These candidates are then filtered in a post-processing stage to 
    eliminate near-duplicates to form the final set of centroids.
    """
    #from sklearn.cluster import MeanShift, estimate_bandwidth
    #from sklearn.datasets.samples_generator import make_blobs

    # The following bandwidth can be automatically detected using
    bandwidth = sklearn.cluster.estimate_bandwidth(X, quantile=0.2, 
                                                   n_samples=samplesize)
    
    ms = sklearn.cluster.MeanShift(bandwidth=bandwidth, bin_seeding=True)
    ms.fit(X)
    #labels = ms.labels_
    cluster_centers = ms.cluster_centers_
    
    #labels_unique = np.unique(labels)
    #n_clusters_ = len(labels_unique)
    
    #print("number of estimated clusters : %d" % n_clusters_)
    
    return cluster_centers


def _TMPsample_latinhypercube(X, samplesize):
    """Latin hypercube sampling

    Parameters
    ==========
    X : matrix
        data matrix to sample from
    samplesize : int
        size of sample
        
    This method relies on pyDOE.lhs(n, [samples, criterion, iterations])

    """
    """
    lhs(n, [samples, criterion, iterations])
    
    n:an integer that designates the number of factors (required)
    samples: an integer that designates the number of sample points to generate 
        for each factor (default: n) 
    criterion: a string that tells lhs how to sample the points (default: None,  
        which simply randomizes the points within the intervals):
        “center” or “c”: center the points within the sampling intervals
        “maximin” or “m”: maximize the minimum distance between points, but place 
                          the point in a randomized location within its interval
        “centermaximin” or “cm”: same as “maximin”, but centered within the intervals
        “correlation” or “corr”: minimize the maximum correlation coefficient
    """
    from pyDOE import lhs
    from scipy.stats.distributions import norm
    X_rows = X.shape[0]; X_cols = X.shape[1]
    X_mean = X.mean(); X_std = X.std()
    X_sample = lhs( X_cols , samples=samplesize , criterion='center' )
    kernel=False
    if kernel:
        # Fit data w kernel density
        from sklearn.neighbors.kde import KernelDensity
        kde = KernelDensity(kernel='gaussian', bandwidth=0.2).fit(X)
        kde.score_samples(X)
        # random sampling (TODO: fit to latin hypercube sample):
        kde_sample = kde.sample(samplesize)     
    else:
        # Fit data w normal distribution
        for i in range(X_cols):
            X_sample[:,i] = norm(loc=X_mean[i] , scale=X_std[i]).ppf(X_sample[:,i])
    
    return X_sample
  
def sampleProfileData(data, samplesize, sampling_method):
        """ Sample data from full-year time series
        
        Parameters
        ==========
        data : GridData object
            Sample from data.profiles
        samplesize : int
            size of sample
        sampling_method : str
            'kmeans', 'uniform', 
            EXPERIMENTAL: 'kmeans_scale', 'lhs',  ('mmatching', 'meanshift')
            
        
        Returns
        =======
            reduced data matrix according to sample size and method
        
        
        
        """
        
        """
        Harald:
        TODO: Tidy up - remove irrelevant code.
        -Note: Profiles may also include generator cost profile, not only
        generation and consumption
        -Should we cluster the profiles, or all consumers and generators? This
        is different sine many generators/consumers may use the same profile.
        Using all generators/consumers is more difficult, but probably more 
        correct
        -How to determine weight between different types of variations, i.e.
        generation/consumption (MW) vs marginal costs (€)? Using normalised
        profiles with no weighing is one such choice.
        """
        
        X = data.profiles.copy()
        
        if sampling_method == 'kmeans':
            """
            Harald preferred method:            
            Scale all profiles to have similar variability, 
            then cluster, and finally scale back
            """
            # Consider only those profiles which are used in the model:
            profiles_in_use = data.generator['inflow_ref'].append(
                data.generator['fuelcost_ref']).append(
                data.consumer['demand_ref']).unique().tolist()
            X = X[profiles_in_use]

            #scaler = sklearn.preprocessing.MinMaxScaler()
            scaler = sklearn.preprocessing.RobustScaler()
            x_scaled = scaler.fit_transform(X)
            X = pd.DataFrame(data=x_scaled, columns=X.columns, 
                          index=X.index)
            km_norm2=sklearn.cluster.KMeans(n_clusters=samplesize,
                                            init='k-means++')
            km_norm2.fit(X)
            km_orig=scaler.inverse_transform(km_norm2.cluster_centers_)
            X_sample = pd.DataFrame(data=km_orig,columns=X.columns)
            return X_sample

        elif sampling_method == 'kmeans_scale':
            print("Using k-means with scaled profiles -> IN PROGRESS")
            #TODO: How to scale prices?
            # Multiply time series for load and VRES with their respective 
            # maximum capacities in order to get the correct clusters/samples

            for k in data.profiles.columns.values.tolist():
                ref = k
                pmax = sum(data.generator.pmax[g] for g in range(len(data.generator)) if data.generator.inflow_ref[g] == ref)
                if pmax > 0:
                    X[ref] = data.profiles[ref] * pmax
#            for k,row in self.generator.iterrows():
#                pmax = row['pmax']
#                ref = row['inflow_ref']
#                if X[ref].mean()<1:
#                    X[ref] = self.profiles[ref] * pmax
            X['const'] = 1
            
            for k,row in data.consumer.iterrows():
                pmax = row['demand_avg']
                ref = row['demand_ref']
                X[ref] = data.profiles[ref] * pmax
                
                X_sample = _TMPsample_kmeans(X, samplesize)
                X_sample = pd.DataFrame(data=X_sample,
                        columns=X.columns)

            # convert back to relative values
            for k in data.profiles.columns.values.tolist():
                ref = k
                pmax = sum(data.generator.pmax[g] for g in range(len(data.generator)) if data.generator.inflow_ref[g] == ref)
                if pmax > 0:
                    X_sample[ref] = X_sample[ref] / pmax
#            for k,row in self.generator.iterrows():
#                pmax = row['pmax']
#                ref = row['inflow_ref']
#                if pmax == 0:
#                    centroids[ref] = 0
#                else:
#                    if X[ref].mean()>1:
#                        centroids[ref] = centroids[ref] / pmax
            for k,row in data.consumer.iterrows():
                pmax = row['demand_avg']
                ref = row['demand_ref']
                if pmax == 0:
                    X_sample[ref] = 0
                else:
                    X_sample[ref] = X_sample[ref] / pmax
            X_sample['const'] = 1
            return X_sample

        elif sampling_method == 'mmatching':
            print("Using moment matching... -> NOT IMPLEMENTED")
        elif sampling_method == 'meanshift':
            print("Using Mean-Shift... -> EXPERIMENTAL")
            X_sample = _TMPsample_meanshift(X, samplesize)
            return X_sample
        elif sampling_method == 'lhs':
            print("Using Latin-Hypercube... -> EXPERIMENTAL")
            X_sample = _TMPsample_latinhypercube(X, samplesize)
            X_sample = pd.DataFrame(data=X_sample,
                        columns=X.columns)
            X_sample['const'] = 1
            X_sample[(X_sample < 0)] = 0
            return X_sample
        elif sampling_method == 'uniform':
            print("Using uniform sampling (consider changing sampling method!)...")
            #Use numpy random in order to have control of ranom seed from
            # top level script (np.random.seed(..))
            timerange=pd.np.random.choice(data.profiles.shape[0],
                                        size=samplesize,replace=False)

            #timerange = random.sample(range(8760),samplesize)
            X_sample = data.profiles.loc[timerange, :]
            X_sample.index = list(range(len(X_sample.index)))
            return X_sample
        else:
            raise Exception("Unknown sampling method")                     
        return
        
        
        
        
class CostBenefit(object):
    '''
    Experimental class for cost-benefit calculations. 
    
    Currently including allocation schemes based on "cooperative game theory"
    '''

    
    def __init__(self):
        """Collect value-functions for each player in the expansion-game
        
        Parameters
        ----------
        
        
        Creat CostBenefit object:
        """
        self.players = None
        self.coalitions = None
        self.valueFunction = None
        self.payoff = None

    def power_set(self,List):
        """
        function to return the powerset of a list, i.e. all possible subsets ranging
        from length of one, to the length of the larger list
        """
        from itertools import combinations
        
        subs = [list(j) for i in range(len(List)) for j in combinations(List, i+1)]
        return subs  
                
    def nCr(self,n,r):
        '''
        calculate the binomial coefficient, i.e. how many different possible 
        subsets can be made from the larger set n
        '''
        import math
        f = math.factorial
        return f(n) / f(r) / f(n-r)
        
    
    def gameSetup(self, grid_data):    
        self.players = grid_data.node.area.unique().tolist()
        self.coalitions = self.power_set(self.players)
        
        
    def getBinaryCombinations(self,num):
        '''
        Returns a sequence of different combinations 1/0 for a number of
        decision variables. E.g. three cable investments;
        (0,0,0), (1,0,0), (0,1,0), and so on. 
        '''
        import itertools
        combinations = list(itertools.product([0,1], repeat=num))
        return combinations

        
    def gameShapleyValue(self,player_list, values):
        '''compute the Shapley Value from cooperative game theory
       
       Parameters:
        ===========
        player_list: list of all players in the game
        values: characteristic function for each subset of N players, i.e. 
                possible coaltions/cooperations among players.
                
        Returns the Shapley value, i.e. a fair cost/benefit allocation based
        on the average marginal contribution from each player. 
        
        '''
                    
        if type(values) is not dict:
            raise TypeError("characteristic function must be a dictionary")
        for key in values:
            if len(str(key)) == 1 and type(key) is not tuple:
                values[(key,)] = values.pop(key)
            elif type(key) is not tuple:
                raise TypeError("key must be a tuple")
        for key in values:
            sortedkey = tuple(sorted(list(key)))
            values[sortedkey] = values.pop(key)
    
        player_list = max(values.keys(), key=lambda key: len(key))
        for coalition in self.power_set(player_list):
            if tuple(sorted(list(coalition))) not in sorted(values.keys()):
                raise ValueError("characteristic function must be the power set")
        
        payoff_vector = {}
        n = len(player_list)
        for player in player_list:
            weighted_contribution = 0
            for coalition in self.power_set(player_list):
                if coalition:  # If non-empty
                    k = len(coalition)
                    weight = 1/(self.nCr(n,k)*k)
                    t = tuple(p for p in coalition if p != player)
                    weighted_contribution += weight * (values[tuple(coalition)]
                                                       - values[t])
            payoff_vector[player] = weighted_contribution
    
        return payoff_vector
            
    def gameIsMonotone(self, values):        
        '''
        Returns true if the game/valueFunction is monotonic.
        A game G = (N, v) is monotonic if it satisfies the value function
        of a subset is less or equal then the value function from its
        union set:
        v(C_2) \geq v(C_1) for all C_1 \subseteq C_2
        '''
        import itertools
        return not any([set(p1) <= set(p2) and values[p1] > values[p2]
            for p1, p2 in itertools.permutations(values.keys(), 2)])
    
        
    def gameIsSuperadditive(self, values):
        '''
        Returns true if the game/valueFunction is superadditive.
        A characteristic function game G = (N, v) is superadditive
        if it the sum of two coalitions/subsets gives a larger value than the 
        individual sum:
        v(C_1 \cup C_2) \geq v(C_1) +  v(C_2) for
        all C_1, C_2 \subseteq 2^{\Omega} such that C_1 \cap C_2
        = \emptyset.
        '''
        import itertools
        sets = values.keys()
        for p1, p2 in itertools.combinations(sets, 2):
            if not (set(p1) & set(p2)):
                union = tuple(sorted(set(p1) | set(p2)))
                if values[union] < values[p1] + values[p2]:
                    return False
        return True            
    
    def gamePayoffIsEfficient(self, player_list, values, payoff_vector):
        '''
        Return `true if the payoff vector is efficient. A payoff vector v is 
        efficient if the sum of payments equal the total value provided by a 
        set of players. 
        \sum_{i=1}^N \lambda_i = v(\Omega);
        '''
        pl = tuple(sorted(list(player_list)))
        return sum(payoff_vector.values()) == values[pl]
    
    def gamePayoffHasNullplayer(self, player_list, values, payoff_vector):
        '''
        Return true if the payoff vector possesses the nullplayer property.
        A payoff vector v has the nullplayer property if there exists
        an i such that v(C \cup i) = v(C) for all C \in 2^{\Omega}
        then, \lambda_i = 0. In other words: if a player does not
        contribute to any coalition then that player should receive no payoff.
        '''
        for player in player_list:
            results = []
            for coalit in values:
                if player in coalit:
                    t = tuple(sorted(set(coalit) - {player}))
                    results.append(values[coalit] == values[t])
            if all(results) and payoff_vector[player] != 0:
                return False
        return True
    
    def gamePayoffIsSymmetric(self, values, payoff_vector):
        '''
        Returns true if the resulting payoff vector possesses the symmetry property.
        A payoff vector possesses the symmetry property if players with equal
        marginal contribution receives the same payoff:
        v(C \cup i) = v(C \cup j) for all
        C \in 2^{\Omega} \setminus \{i,j\}, then x_i = x_j.
        '''
        import itertools
        sets = values.keys()
        element = [i for i in sets if len(i) == 1]
        for c1, c2 in itertools.combinations(element, 2):
            results = []
            for m in sets:
                junion = tuple(sorted(set(c1) | set(m)))
                kunion = tuple(sorted(set(c2) | set(m)))
                results.append(values[junion] == values[kunion])
            if all(results) and payoff_vector[c1[0]] != payoff_vector[c2[0]]:
                return False
        return True
        
        
class Results(object):
    '''
    Temporary class for processing result data in PowerGIM


    Parameters
    ----------
    grid : GridData
        PowerGIM GridData object
    resultfile : string
        name of excel file for storage of results

    '''  
    
    def __init__(self,grid,resultfile):
        '''
        Create a PowerGIM Results object
            
        '''
        self.grid = grid
        self.timerange = grid.timerange
        self.results = resultfile
        
        return


    def plotMapGrid(self,nodetype=None,branchtype=None,dcbranchtype=None,
                    show_node_labels=False,branch_style='c',latlon=None,
                    timeMaxMin=None,
                    dotsize=40, filter_node=None, filter_branch=None,
                    draw_par_mer=False,showTitle=True, colors=True):
        '''
        Plot results to map
        
        Parameters
        ----------
        nodetype : string
            "", "area", "nodalprice", "energybalance", "loadshedding"
        branchtype : string
            "", "capacity", "area", "utilisation", "flow", "sensitivity"
        dcbranchtype : string
            "", "capacity"
        show_node_labels : boolean
            whether to show node names (true/false)
        branch_style : string or list of strings (optional)
            How branch capacity and flow should be visualised. 
            "c" = colour, "t" = thickness. The two options may be combined.
        dotsize : integer (optional)
            set dot size for each plotted node
        latlon: list of four floats (optional)
            map area [lat_min, lon_min, lat_max, lon_max]
        filter_node : list of two floats (optional)
            [min,max] - lower and upper cutoff for node value
        filter_branch : list of two floats
            [min,max] - lower and upper cutoff for branch value
        draw_par_mer : boolean
            whether to draw parallels and meridians on map 
        showTitle : boolean
        colors : boolean
            Whether to use colours or not 
        '''
        
        # basemap is only used here, so to allow using powergama without
        # basemap installed, it is best to put import statement here.
        from mpl_toolkits.basemap import Basemap

        if timeMaxMin is None:
            timeMaxMin = [self.timerange[0],self.timerange[-1]+1]

        plt.figure()
        data = self.grid
        #res = self
        
        if latlon is None:
            lat_max =  max(data.node.lat)+1
            lat_min =  min(data.node.lat)-1
            lon_max =  max(data.node.lon)+1
            lon_min =  min(data.node.lon)-1
        else:
            lat_min = latlon[0]
            lon_min = latlon[1]
            lat_max = latlon[2]
            lon_max = latlon[3]
        
        # Use the average latitude as latitude of true scale
        lat_truescale = np.mean(data.node.lat)
                
        m = Basemap(resolution='l',projection='merc',\
                      lat_ts=lat_truescale, \
                      llcrnrlon=lon_min, llcrnrlat=lat_min,\
                      urcrnrlon=lon_max ,urcrnrlat=lat_max, \
                      anchor='W')
         
        # Draw coastlines, meridians and parallels.
        m.drawcoastlines()
        #m.drawcountries(zorder=0)
        
        if colors:
            m.fillcontinents(color='coral',lake_color='aqua',zorder=0)
            m.drawmapboundary(fill_color='aqua')
        else:
            m.fillcontinents(zorder=0)
            m.drawmapboundary()
        
        if draw_par_mer:
            m.drawparallels(np.arange(_myround(lat_min,10,'floor'),
                _myround(lat_max,10,'ceil'),10),
                labels=[1,1,0,0])

            m.drawmeridians(np.arange(_myround(lon_min,10,'floor'),
                _myround(lon_max,10,'ceil'),10),
                labels=[0,0,0,1])
                
        


        # AC Branches
        num_branches = data.branch.shape[0]
        
        lwidths = [2]*num_branches
        
        # default values:
        branch_value = np.asarray([0.5]*num_branches)
        branch_colormap = cm.gray
        branch_plot_colorbar = True
        
        if branchtype=='area':
            areas = data.node.area
            allareas = data.getAllAreas()
            branch_value = [-1]*num_branches
            nodes_from = data.branchFromNodeIdx()
            nodes_to = data.branchToNodeIdx()
            for i in range(num_branches):
                #node_indx_from = data.node.name.index(data.branch.node_from[i])
                #node_indx_to = data.node.name.index(data.branch.node_to[i])
                area_from = areas[nodes_from[i]]
                area_to = areas[nodes_to[i]]
                if area_from == area_to:
                    branch_value[i] = allareas.index(area_from)
                branch_value = np.asarray(branch_value)
#            branch_colormap = plt.get_cmap('hsv')
            branch_colormap = cm.prism
            branch_colormap.set_under('k')
            filter_branch = [0,len(allareas)]
            branch_label = 'Branch area'
            branch_plot_colorbar = False
        elif branchtype=='utilisation':
            utilisation = self.getAverageUtilisation(timeMaxMin)
            branch_value = utilisation
            branch_colormap = plt.get_cmap('hot')
            branch_label = 'Branch utilisation'
        elif branchtype=='capacity':         
            cap = data.branch.capacity
            branch_plot_colorbar = False
            branch_label = 'Branch capacity'
            if 'c' in branch_style:
                branch_value = np.asarray(cap)
                branch_colormap = plt.get_cmap('hot')
                branch_plot_colorbar = True
                if filter_branch is None:
                    # need an upper limit to avoid crash due to inf capacity
                    maxcap = np.nanmax(branch_value)
                    filter_branch = [0,np.round(maxcap,-2)+100]
            if 't' in branch_style:
                avgcap = np.mean(cap)
                if avgcap == 0:
                    lwidths = [0 for f in cap]  
                else:
                    lwidths = [2*f/avgcap for f in cap]  
        elif branchtype=='flow':
            avgflow = self.getAverageBranchFlows(timeMaxMin)[2]
            if 'c' in branch_style:
                branch_value = np.asarray(avgflow)
                branch_colormap = plt.get_cmap('hot')
            else:
                branch_plot_colorbar = False
            if 't' in branch_style:
                avgavgflow = np.mean(avgflow)
                lwidths = [2*f/avgavgflow for f in avgflow]        
            branch_label = 'Branch flow'
            #branch_value = np.asarray(avgflow)
            #branch_colormap = plt.get_cmap('hot')
        elif branchtype=='sensitivity':
            branch_value = np.zeros(num_branches)
            avgsense = self.getAverageBranchSensitivity(timeMaxMin)
            branch_value[self.idxConstrainedBranchCapacity] = -avgsense
            branch_colormap = plt.get_cmap('hot')
            branch_label = 'Branch sensitivity'
            # These sensitivities are mostly negative 
            # (reduced cost by increasing branch capacity)
            #minsense = np.nanmin(avgsense)
            #maxsense = np.nanmax(avgsense)
        else:
            branch_value = np.asarray([0.5]*num_branches)
            branch_colormap = cm.gray
            branch_plot_colorbar = False
        
        idx_from = data.branchFromNodeIdx()
        idx_to = data.branchToNodeIdx()
        branch_lat1 = [data.node.lat[i] for i in idx_from]        
        branch_lon1 = [data.node.lon[i] for i in idx_from]        
        branch_lat2 = [data.node.lat[i] for i in idx_to]        
        branch_lon2 = [data.node.lon[i] for i in idx_to]

        x1, y1 = m(branch_lon1,branch_lat1)
        x2, y2 = m(branch_lon2,branch_lat2)

        ls = [[(x1[i],y1[i]),(x2[i],y2[i])] for i in range(len(x1))]
        #ls = [[(x1[i],y1[i]),(x2[i],y2[i])] for i in range(num_branches)]
        ax=plt.axes()    
        if not lwidths:
            print("No new data")
        else:
            line_segments_ac = mpl.collections.LineCollection(
                    ls, linewidths=lwidths,cmap=branch_colormap)
        
            if filter_branch is not None:
                line_segments_ac.set_clim(filter_branch)
            line_segments_ac.set_array(branch_value)
            ax.add_collection(line_segments_ac)
      

        # DC Branches
        lwidths = [2] * 1
        #lwidths = [2] * num_dcbranches
        if dcbranchtype is not None:
            branch_plot_colorbar = False
            branch_value = np.asarray([0.1] * num_branches)
            branch_colormap = cm.winter
        
        if dcbranchtype == 'flow':
            avgTot = self.getAverageBranchFlows(timeMaxMin,False)[2]
            if 'c' in branch_style:
                branch_value = np.asarray(avgTot)
                branch_colormap = plt.get_cmap('hot')
                branch_plot_colorbar = True
            if 't' in branch_style:
                avgavgflow = np.mean(avgTot)
                lwidths = [2*f/avgavgflow for f in avgTot]        
            branch_label = 'Branch flow'
        elif dcbranchtype == 'capacity':
            cap = [data.branch.capacity[i] for i in range(len(data.branch.capacity)) if data.branch.type[i] == 'dc']
            branch_value = np.asarray(cap)
            maxcap = np.nanmax(branch_value)
            branch_colormap = plt.get_cmap('hot')
            branch_label = 'Branch capacity'
            if filter_branch is None:
                # need an upper limit to avoid crash due to inf capacity
                filter_branch = [0,np.round(maxcap,-2)+100]
            if 't' in branch_style:
                avgcap = np.mean(cap)
                lwidths = [2*f/avgcap for f in cap]  
            
        idx_from = data.dcBranchFromNodeIdx()   # empty
        idx_to = data.dcBranchToNodeIdx()       # empty
        branch_lat1 = [data.node.lat[i] for i in idx_from]        
        branch_lon1 = [data.node.lon[i] for i in idx_from]        
        branch_lat2 = [data.node.lat[i] for i in idx_to]        
        branch_lon2 = [data.node.lon[i] for i in idx_to]

        x1, y1 = m(branch_lon1,branch_lat1)
        x2, y2 = m(branch_lon2,branch_lat2)
        ls = [[(x1[i],y1[i]),(x2[i],y2[i])] for i in range(len(x1))]
        line_segments_dc = mpl.collections.LineCollection(
                ls, linewidths=lwidths,colors='black')
        #line_segments_dc = mpl.collections.LineCollection(
        #        ls, linewidths=2,colors='blue')
        if filter_branch is not None:
            line_segments_dc.set_clim(filter_branch)
        line_segments_dc.set_array(branch_value)
        ax.add_collection(line_segments_dc)
        
        # Nodes
        node_plot_colorbar = True
        if nodetype=='area':
            areas = data.node.area
            allareas = data.getAllAreas()
            #colours_co = cm.prism(np.linspace(0, 1, len(allareas)))
            node_label = 'Node area'
            node_value = [allareas.index(c) for c in areas]
            node_colormap = cm.prism
            node_plot_colorbar = False
            # this is to get same colours as for branches:
            node_colormap.set_under('k')
            filter_node = [0,len(allareas)]
        elif nodetype=='nodalprice':
            avgprice = self.getAverageNodalPrices(timeMaxMin)
            node_label = 'Nodal price'
            node_value = avgprice
            node_colormap = cm.jet
        elif nodetype=='lmp':
            node_value = self.getAverageNodalPrices(timeMaxMin)
            node_label = 'Locational marginal price'
            node_colormap = cm.jet
        elif nodetype=='energybalance':
            avg_energybalance = self.getAverageEnergyBalance(timeMaxMin)
            node_label = 'Nodal energy balance'
            node_value = avg_energybalance
            node_colormap = cm.hot
        elif nodetype=='loadshedding':
            node_value = self.getLoadsheddingPerNode(timeMaxMin)
            node_label = 'Loadshedding'
            node_colormap = cm.hot
        else:
            node_value = 'dimgray'
            node_colormap = cm.jet
            node_label = ''
            node_plot_colorbar  = False
        

        x, y = m(data.node['lon'].tolist(),data.node['lat'].tolist())
        if nodetype=='lmp':
            sc = plt.hexbin(x, y, gridsize=20, C=node_value, 
                            cmap=node_colormap)
        else:
            sc=m.scatter(x,y,marker='o',c=node_value, cmap=node_colormap,
                         zorder=2,s=dotsize)            
        #sc.cmap.set_under('dimgray')
        #sc.cmap.set_over('dimgray')
        if filter_node is not None:
            sc.set_clim(filter_node[0], filter_node[1])
            
            # #TODO: Er dette nødvendig lenger, Harald?
            # #nodes with NAN nodal price plotted in gray:
            # for i in range(len(avgprice)):
                # if np.isnan(avgprice[i]):
                    # m.scatter(x[i],y[i],c='dimgray',
                              # zorder=2,s=dotsize)
        
        
        #NEW Colorbar for nodes
        # m. or plt.?
        if node_plot_colorbar:
            axcb2 = plt.colorbar(sc)
            axcb2.set_label(node_label)

        #NEW Colorbar for branch capacity
        if branch_plot_colorbar:
            axcb = plt.colorbar(line_segments_ac)
            axcb.set_label(branch_label)


        # Show names of nodes
        if show_node_labels:
            labels = data.node['id']
            x1,x2,y1,y2 = plt.axis()
            offset_x = (x2-x1)/50
            for label, xpt, ypt in zip(labels, x, y):
                if xpt > x1 and xpt < x2 and ypt > y1 and ypt < y2:
                    plt.text(xpt+offset_x, ypt, label)
        
        if showTitle:
            plt.title('Nodes %s and branches %s' %(nodetype,branchtype))
        plt.show()
                
        return<|MERGE_RESOLUTION|>--- conflicted
+++ resolved
@@ -277,7 +277,6 @@
         # Generator output limitations
         def maxPgen_rule(model,g,t,h):
             cap = model.genCapacity[g]
-<<<<<<< HEAD
             if h>1:
                 cap += model.genCapacity2[g]
             for x in range(h):
@@ -287,50 +286,6 @@
             return expr
         model.cMaxPgen = pyo.Constraint(model.GEN,model.TIME,model.STAGE,
                                         rule=maxPgen_rule)
-=======
-            if g in model.GEN_EXPAND1:
-                cap += model.genNewCapacity1[g]
-            if model.genCostAvg[g] == 0:
-                # TODO: Make this optional
-                # ouput from zero cost generators must be equal to available power
-                expr = model.generation1[g,t] == (
-                    model.genCapacityProfile[g,t] * cap)
-            else:
-                expr = model.generation1[g,t] <= (
-                    model.genCapacityProfile[g,t] * cap)
-            return expr
-        
-        # phase 2
-        def maxPgen_rule2(model,g,t):
-            cap = model.genCapacity[g] + model.genCapacity2[g]
-            if g in model.GEN_EXPAND1:
-                cap += model.genNewCapacity1[g]
-            if g in model.GEN_EXPAND2:
-                cap += model.genNewCapacity2[g]
-            if model.genCostAvg[g] == 0:
-                # TODO: Make this optional
-                # ouput from zero cost generators must be equal to available power
-                expr = model.generation2[g,t] == (
-                    model.genCapacityProfile[g,t] * cap)
-            else:
-                expr = model.generation2[g,t] <= (
-                    model.genCapacityProfile[g,t] * cap)
-            return expr
-            
-
-        model.cMaxPgen1 = pyo.Constraint(model.GEN,model.TIME,
-                                        rule=maxPgen_rule1)
-        model.cMaxPgen2 = pyo.Constraint(model.GEN,model.TIME,
-                                        rule=maxPgen_rule2)
-#        if False:
-#            def maxPgen_rule(model,g,t):
-#                expr = model.generation[g,t] <= (model.genCapacityProfile[g,t]*
-#                            model.genCapacity[g])
-#                return expr
-#            model.cMaxPgen = pyo.Constraint(model.GEN,model.TIME,
-#                                            rule=maxPgen_rule)
-        
->>>>>>> 01a8ded1
         
         # Generator maximum average output (energy sum) 
         # (e.g. for hydro with storage)
@@ -901,8 +856,7 @@
         num_scenarios : int
             number of scenarios. Each with the same probability
         probabilities : list of float
-            probabilities of each scenario (must sum to 1). Number of elements
-            determine number of scenarios
+            probabilities of each scenario (must sum to 1)
         
         Returns
         -------
@@ -913,22 +867,19 @@
         '''
         
         if probabilities is None:
-            # equal probability:
-            probabilities = [1/num_scenarios]*num_scenarios
-        #if probabilities is None:
-        #    st_model = tsm.CreateConcreteTwoStageScenarioTreeModel(
-        #                        num_scenarios)
-
-        G = networkx.DiGraph() 
-        G.add_node("root")
-        for i in range(len(probabilities)):
-            G.add_edge("root","Scenario{}".format(i+1),
-                       probability=probabilities[i])
-        stage_names=['Stage1','Stage2']
-
-        st_model = tsm.ScenarioTreeModelFromNetworkX(G,
-                         edge_probability_attribute="probability",
-                         stage_names=stage_names)
+            st_model = tsm.CreateConcreteTwoStageScenarioTreeModel(
+                                num_scenarios)
+        else:
+            G = networkx.DiGraph() 
+            G.add_node("root")
+            for i in range(len(probabilities)):
+                G.add_edge("root","Scenario{}".format(i+1),
+                           probability=probabilities[i])
+            stage_names=['Stage1','Stage2']
+    
+            st_model = tsm.ScenarioTreeModelFromNetworkX(G,
+                             edge_probability_attribute="probability",
+                             stage_names=stage_names)
             
     
         first_stage = st_model.Stages.first()
@@ -956,7 +907,7 @@
         return st_model
         
         
-    def computeBranchCongestionRent(self, model, b):
+    def computeBranchCongestionRent(self, model, b, stage=1):
         '''
         Compute annual congestion rent for a given branch
         '''
@@ -971,41 +922,29 @@
         deltaP = []
         
         for t in model.TIME:
-            deltaP.append(abs(self.computeAreaPrice(model, area1, t) 
-                         - self.computeAreaPrice(model, area2, t))*model.sampleFrequency[t])
-            flow.append(model.branchFlow21[b,t].value + model.branchFlow12[b,t].value)
+            deltaP.append(abs(self.computeAreaPrice(model, area1, t,stage) 
+                         - self.computeAreaPrice(model, area2, t,stage))*model.samplefactor[t])
+            flow.append(model.branchFlow21[b,t,stage].value + model.branchFlow12[b,t,stage].value)
         
         return sum(deltaP[i]*flow[i] for i in range(len(deltaP)))
 
-    def computeCostBranch(self,model,b,include_om=False):
+    def computeCostBranch(self,model,b,stage,include_om=False):
         '''Investment cost of single branch
         
         corresponds to  firstStageCost in abstract model'''
         
-        ar = 1.0
-        salvagefactor=0
-        discount_t0 = 1.0
-        if b in model.BRANCH_EXPAND1:
-            br_num = model.branchNewCables1[b].value
-            br_cap = model.branchNewCapacity1[b].value
+        ar = 1
+        br_num=0
+        br_cap=0
+        b_cost = 0
+        if stage==1:
             ar = annuityfactor(model.financeInterestrate,model.financeYears)
-        elif b in model.BRANCH_EXPAND2:
-            br_num = model.branchNewCables2[b].value
-            br_cap = model.branchNewCapacity2[b].value
+        elif stage==2:
             ar = (annuityfactor(model.financeInterestrate,model.financeYears)
                   -annuityfactor(model.financeInterestrate,
                                  model.stage2TimeDelta))
-            #subtract estimated salvage value of investments with remaining lifetime
-            salvagefactor = (model.stage2TimeDelta/model.financeYears)*(
-                1/((1+model.financeInterestrate)
-                    **(model.financeYears-model.stage2TimeDelta)))
-            discount_t0 = (1/((1+model.financeInterestrate)
-                            **model.stage2TimeDelta))
-        else:
-            br_num=0
-            br_cap=0
-                 
-        b_cost = 0
+        br_num += model.branchNewCables[b,stage].value
+        br_cap += model.branchNewCapacity[b,stage].value
         typ = model.branchType[b]
         b_cost += (model.branchtypeCost[typ,'B']
                     *br_num)
@@ -1013,7 +952,6 @@
                     *model.branchDistance[b]*br_num)
         b_cost += (model.branchtypeCost[typ,'Bdp']
                     *model.branchDistance[b]*br_cap)
-        
         #endpoints offshore (N=1) or onshore (N=0) ?
         N1 = model.branchOffshoreFrom[b]
         N2 = model.branchOffshoreTo[b]
@@ -1022,19 +960,9 @@
                         +model.branchtypeCost[typ,'CSp']*br_cap)            
             b_cost += (1-N)*(model.branchtypeCost[typ,'CL']*br_num
                         +model.branchtypeCost[typ,'CLp']*br_cap)
-    
-        cost = model.branchCostScale[b]*b_cost        
-        
-        # discount  back to t=0        
-        cost = cost*discount_t0
-
-        # add O&M        
-        omcost = 0     
+        cost = model.branchCostScale[b]*b_cost
         if include_om:
-            omcost = model.omRate * cost * ar
-        
-        # subtract salvage value
-        cost = cost*(1-salvagefactor) + omcost
+            cost = cost*(1 + model.omRate * ar)
         return cost
 
     def computeCostNode(self,model,n,include_om=False):
@@ -1045,111 +973,71 @@
         # node may be expanded in stage 1 or stage 2, but will never be 
         # expanded in both
         
-        ar = 1.0
-        salvagefactor=0
-        discount_t0=1.0
+        ar = 1
         n_num = 0
-        if n in model.NODE_EXPAND1:
-            n_num = model.newNodes1[n].value
-            ar = annuityfactor(model.financeInterestrate,model.financeYears)
-        # only need to consider second stage investment if node not expanded 
-        # in first stage (i.e. n_num=0)
-        if n in model.NODE_EXPAND2 and n_num==0:
-            n_num = model.newNodes2[n].value
-            ar = (annuityfactor(model.financeInterestrate,model.financeYears)
-                  -annuityfactor(model.financeInterestrate,
-                                 model.stage2TimeDelta))
-            salvagefactor = (model.stage2TimeDelta/model.financeYears)*(
-                1/((1+model.financeInterestrate)
-                    **(model.financeYears-model.stage2TimeDelta)))
-            discount_t0 = (1/((1+model.financeInterestrate)
-                            **model.stage2TimeDelta))
+        for s in model.STAGE:
+            if s<2:
+                n_num = model.newNodes[n,s].value
+                ar = (annuityfactor(model.financeInterestrate,model.financeYears))
+            else:
+                n_num = model.newNodes[n,s-1].value+model.newNodes[n,s].value
+                ar = (annuityfactor(model.financeInterestrate,model.financeYears)
+                      -annuityfactor(model.financeInterestrate,
+                                     model.stage2TimeDelta))
         n_cost = 0
         N = model.nodeOffshore[n]
         n_cost += N*(model.nodetypeCost[model.nodeType[n],'S']*n_num)
         n_cost += (1-N)*(model.nodetypeCost[model.nodeType[n],'L']*n_num)
         cost = model.nodeCostScale[n]*n_cost
-
-        # discount  back to t=0        
-        cost = cost*discount_t0
-
-        # add O&M        
-        omcost = 0     
         if include_om:
-            omcost = model.omRate * cost * ar
-        
-        # subtract salvage value
-        cost = cost*(1-salvagefactor) + omcost
+            cost = cost*(1 + model.omRate * ar)
         return cost
 
 
-    def computeCostGenerator(self,model,g,include_om=False):
+    def computeCostGenerator(self,model,g,stage,include_om=False):
         '''Investment cost of generator
         '''
         ar = 1
         g_cap = 0
-        salvagefactor = 0
-        discount_t0=1.0
-        if g in model.GEN_EXPAND1:
-            g_cap = model.genNewCapacity1[g].value
+        if stage==1:
             ar = annuityfactor(model.financeInterestrate,model.financeYears)
-        elif g in model.GEN_EXPAND2:
-            g_cap = model.genNewCapacity2[g].value
+        elif stage==2:
             ar = (annuityfactor(model.financeInterestrate,model.financeYears)
-                  -annuityfactor(model.financeInterestrate,
-                                 model.stage2TimeDelta))
-            salvagefactor = (model.stage2TimeDelta/model.financeYears)*(
-                1/((1+model.financeInterestrate)
-                    **(model.financeYears-model.stage2TimeDelta)))
-            discount_t0 = (1/((1+model.financeInterestrate)
-                            **model.stage2TimeDelta))
-            
+                      -annuityfactor(model.financeInterestrate,
+                                     model.stage2TimeDelta))
+        g_cap = model.genNewCapacity[g,stage].value
         typ = model.genType[g]
         cost = model.genTypeCost[typ]*g_cap
-
-        # discount  back to t=0        
-        cost = cost*discount_t0
-
-        # add O&M        
-        omcost = 0     
         if include_om:
-            omcost = model.omRate * cost * ar
-        
-        # subtract salvage value
-        cost = cost*(1-salvagefactor) + omcost
+            cost = cost*(1 + model.omRate * ar)
         return cost
                 
                 
-    def computeGenerationCost(self,model,g,phase):
+    def computeGenerationCost(self,model,g,stage):
         '''compute NPV cost of generation (+ CO2 emissions)
         
         This corresponds to secondStageCost in abstract model        
         '''
         ar = 1
-        if phase == 1:
-            gen = model.generation1
+        if stage == 1:
+            gen = model.generation
             ar = annuityfactor(model.financeInterestrate,
                                model.stage2TimeDelta)
-        elif phase==2:
-            gen = model.generation2
+        elif stage==2:
+            gen = model.generation
             ar = (
                 annuityfactor(model.financeInterestrate,model.financeYears)
                 -annuityfactor(model.financeInterestrate,model.stage2TimeDelta)
                 )
-        expr = sum(gen[g,t].value*model.samplefactor[t]*
+        expr = sum(gen[g,t,stage].value*model.samplefactor[t]*
                     model.genCostAvg[g]*model.genCostProfile[g,t] 
                      for t in model.TIME)
-<<<<<<< HEAD
-        expr += sum(gen[g,t].value*model.samplefactor[t]*
-=======
-        if model.curtailmentCost.value >0:
-            expr += sum(curt[g,t].value*model.curtailmentCost for t in model.TIME)
-        expr += sum(gen[g,t].value*
->>>>>>> 01a8ded1
-                            model.genTypeEmissionRate[model.genType[g]]*model.CO2price
+        expr2 = sum(gen[g,t,stage].value*model.samplefactor[t]*
+                            model.genTypeEmissionRate[model.genType[g]]
                             for t in model.TIME)
+        expr2 = expr2*model.CO2price.value
         # lifetime cost
-        expr = expr*ar
+        expr = (expr+expr2)*ar
         return expr
      
                 
@@ -1159,66 +1047,60 @@
     
     
     
-    def computeCurtailment(self, model, g, t, phase):
+    def computeCurtailment(self, model, g, t, stage):
         '''compute curtailment [MWh] per generator per hour'''
         cur = 0
         gen_max = 0
-        if phase == 1:
-            if g in model.GEN_EXPAND1:
-                gen_max = model.genCapacity[g] + model.genNewCapacity1[g].value
-                cur = gen_max*model.genCapacityProfile[g,t] - model.generation1[g,t].value
-        if phase == 2:
-            if g in model.GEN_EXPAND2:
-                gen_max = (model.genCapacity[g] + model.genNewCapacity1[g].value
-                            +model.genNewCapacity2[g].value)
-                cur = gen_max*model.genCapacityProfile[g,t] - model.generation2[g,t].value
+        if stage == 1:
+            gen_max = model.genCapacity[g] + model.genNewCapacity[g,stage].value
+            cur = gen_max*model.genCapacityProfile[g,t] - model.generation[g,t,stage].value
+        if stage == 2:
+            gen_max = (model.genCapacity[g] + model.genCapacity2[g] 
+                        +model.genNewCapacity[g,stage-1].value
+                        +model.genNewCapacity[g,stage].value)
+            cur = gen_max*model.genCapacityProfile[g,t] - model.generation[g,t,stage].value
         return cur
         
         
 
         
-    def computeAreaEmissions(self,model,c, phase, cost=False):
+    def computeAreaEmissions(self,model,c, stage, cost=False):
         '''compute total emissions from a load/country'''
         # TODO: ensure that all nodes are mapped to a country/load
         n = model.demNode[c]
         expr = 0
-        if phase==1:
-            gen=model.generation1
+        gen=model.generation
+        if stage==1:
             ar = annuityfactor(model.financeInterestrate,model.stage2TimeDelta)
-        elif phase==2:
-            gen=model.generation2
+        elif stage==2:
             ar = (annuityfactor(model.financeInterestrate,model.financeYears)
                 -annuityfactor(model.financeInterestrate,model.stage2TimeDelta))
                 
         for g in model.GEN:
             if model.genNode[g]==n:
-                expr += sum(gen[g,t].value*model.samplefactor[t]*
+                expr += sum(gen[g,t,stage].value*model.samplefactor[t]*
                             model.genTypeEmissionRate[model.genType[g]]
                             for t in model.TIME)
         if cost:
-            expr = expr * model.CO2price * ar
+            expr = expr * model.CO2price.value * ar
         return expr
         
                                 
-    def computeAreaRES(self, model,j,phase, shareof):
+    def computeAreaRES(self, model,j,stage, shareof):
         '''compute renewable share of demand or total generation capacity'''
         node = model.demNode[j]
         area = model.nodeArea[node]
         Rgen = 0
         costlimit_RES=1 # limit for what to consider renewable generator
-        
-        if phase==1:
-            gen_p=model.generation1
-        elif phase==2:
-            gen_p=model.generation2
+        gen_p=model.generation
         gen = 0
         dem = sum(model.demandAvg[j]*model.demandProfile[j,t] for t in model.TIME)
         for g in model.GEN:
             if model.nodeArea[model.genNode[g]]==area:
                 if model.genCostAvg[g] <= costlimit_RES:
-                    Rgen += sum(gen_p[g,t].value for t in model.TIME)
+                    Rgen += sum(gen_p[g,t,stage].value for t in model.TIME)
                 else:
-                    gen += sum(gen_p[g,t].value for t in model.TIME)
+                    gen += sum(gen_p[g,t,stage].value for t in model.TIME)
 
         if shareof=='dem':
            return Rgen/dem
@@ -1228,23 +1110,20 @@
            print('Choose shareof dem or gen')
 
     
-    def computeAreaPrice(self, model, area, t, phase):
+    def computeAreaPrice(self, model, area, t, stage):
         '''cumpute the approximate area price based on max marginal cost'''
         mc = []
         for g in model.GEN:
-            if phase==1:
-                gen = model.generation1[g,t].value
-            elif phase==2:
-                gen = model.generation2[g,t].value                
+            gen = model.generation[g,t,stage].value                
             if gen > 0:
                 if model.nodeArea[model.genNode[g]]==area:
                     mc.append(model.genCostAvg[g]*model.genCostProfile[g,t]
-                                +model.genTypeEmissionRate[model.genType[g]]*model.CO2price)
+                                +model.genTypeEmissionRate[model.genType[g]]*model.CO2price.value)
         price = max(mc)
         return price
 
         
-    def computeAreaWelfare(self, model, c, t, phase):
+    def computeAreaWelfare(self, model, c, t, stage):
         '''compute social welfare for a given area and time step
         
         Returns: Welfare, ProducerSurplus, ConsumerSurplus, 
@@ -1254,26 +1133,21 @@
         area = model.nodeArea[node]
         PS = 0; CS = 0; CR = 0; GC = 0; gen = 0; 
         dem = model.demandAvg[c]*model.demandProfile[c,t]
-        price = self.computeAreaPrice(model, area, t, phase)
+        price = self.computeAreaPrice(model, area, t, stage)
         #branch_capex = self.computeAreaCostBranch(model,c,include_om=True) #npv
         #gen_capex = self.computeAreaCostGen(model,c) #annualized
         
         #TODO: check phase1 vs phase2
-        if phase==1:
-            gen_p = model.generation1
-            flow12 = model.branchFlow12_1
-            flow21 = model.branchFlow21_1
-        elif phase==2:
-            gen_p = model.generation2
-            flow12 = model.branchFlow12_2
-            flow21 = model.branchFlow21_2
-            
+        gen_p = model.generation
+        flow12 = model.branchFlow12
+        flow21 = model.branchFlow21
+
         for g in model.GEN:
             if model.nodeArea[model.genNode[g]]==area:
-                gen += gen_p[g,t].value
-                GC += gen_p[g,t].value*(
+                gen += gen_p[g,t,stage].value
+                GC += gen_p[g,t,stage].value*(
                     model.genCostAvg[g]*model.genCostProfile[g,t]
-                    +model.genTypeEmissionRate[model.genType[g]]*model.CO2price)
+                    +model.genTypeEmissionRate[model.genType[g]]*model.CO2price.value)
         CS = (model.VOLL-price)*dem
         CC = price*dem
         PS = price*gen - GC
@@ -1285,16 +1159,16 @@
             for j in model.BRANCH:
                 if (model.nodeArea[model.branchNodeFrom[j]]==area and
                     model.nodeArea[model.branchNodeTo[j]]!=area):
-                        flow.append(flow12[j,t].value)
+                        flow.append(flow12[j,t,stage].value)
                         price2.append(self.computeAreaPrice(model,
                                         model.nodeArea[model.branchNodeTo[j]],
-                                        t,phase))
+                                        t,stage))
                 if (model.nodeArea[model.branchNodeTo[j]]==area and
                     model.nodeArea[model.branchNodeFrom[j]]!=area):
-                        flow.append(flow21[j,t].value)
+                        flow.append(flow21[j,t,stage].value)
                         price2.append(self.computeAreaPrice(model,
                                         model.nodeArea[model.branchNodeFrom[j]],
-                                        t,phase))
+                                        t,stage))
             CR = sum(flow[i]*(price2[i]-price) for i in range(len(flow)))/2
         elif gen < dem:
             X = 0
@@ -1304,16 +1178,16 @@
             for j in model.BRANCH:
                 if (model.nodeArea[model.branchNodeFrom[j]]==area and
                     model.nodeArea[model.branchNodeTo[j]]!=area):
-                        flow.append(flow21[j,t].value)
+                        flow.append(flow21[j,t,stage].value)
                         price2.append(self.computeAreaPrice(model,
                                         model.nodeArea[model.branchNodeTo[j]],
-                                        t,phase))
+                                        t,stage))
                 if (model.nodeArea[model.branchNodeTo[j]]==area and
                     model.nodeArea[model.branchNodeFrom[j]]!=area):
-                        flow.append(flow12[j,t].value)
+                        flow.append(flow12[j,t,stage].value)
                         price2.append(self.computeAreaPrice(model,
                                         model.nodeArea[model.branchNodeFrom[j]],
-                                        t,phase))
+                                        t,stage))
             CR = sum(flow[i]*(price-price2[i]) for i in range(len(flow)))/2
         else:
             X = 0
@@ -1325,25 +1199,19 @@
         return {'W':W, 'PS':PS, 'CS':CS, 'CC':CC, 'GC':GC, 'CR':CR, 'IM':IM, 'X':X}
 
             
-    def computeAreaCostBranch(self,model,c,include_om=False):
-        '''Investment cost of single branch
-        
-        corresponds to  firstStageCost in abstract model'''
+    def computeAreaCostBranch(self,model,c,stage,include_om=False):
+        '''Investment cost for branches connected to an given area'''
         node = model.demNode[c]
         area = model.nodeArea[node]
         cost = 0
         
         for b in model.BRANCH:
             if model.nodeArea[model.branchNodeTo[b]]==area:
-                cost += self.computeCostBranch(model,b,include_om)
+                cost += self.computeCostBranch(model,b,stage,include_om)
             elif model.nodeArea[model.branchNodeFrom[b]]==area:
-                cost += self.computeCostBranch(model,b,include_om)
-        
-        if include_om:
-             cost = cost*(1 + model.omRate*annuityfactor(
-                            model.financeInterestrate,
-                            model.financeYears)) 
-        
+                cost += self.computeCostBranch(model,b,stage,include_om)
+        
+        # assume 50/50 cost sharing
         return cost/2
         
         
@@ -1378,14 +1246,16 @@
         # Specifying columns is not necessary, but useful to get the wanted 
         # ordering
         df_branches = pd.DataFrame(columns=['from','to','fArea','tArea','type',
-                                           'existingCapacity','expand','flow12avg_1','flow21avg_1',
-                                           'existingCapacity2','expand2','flow12avg_2', 'flow21avg_2',
-                                           'newCables','newCapacity'])
+                                           'existingCapacity','expand','newCables','newCapacity',
+                                           'flow12avg_1','flow21avg_1',
+                                           'existingCapacity2','expand2','newCables2','newCapacity2',
+                                           'flow12avg_2', 'flow21avg_2',
+                                           'cost_withOM','congestion_rent'])
         df_nodes = pd.DataFrame(columns=['num','area','newNodes1','newNodes2',
                                          'cost','cost_withOM'])
-        df_gen = pd.DataFrame(columns=['num','node','area',
-                                       'type','pmax','pmax2','expand',
-                                       'newCapacity'])
+        df_gen = pd.DataFrame(columns=['num','node','area','type',
+                                       'pmax','expand','newCapacity',
+                                       'pmax2','expand2','newCapacity2'])
         df_load = pd.DataFrame(columns=['num','node','area','Pavg','Pmin','Pmax',
                                         'emissions','emissionCap', 'emission_cost',
                                         'price_avg','RES%dem','RES%gen', 'IM', 'EX',
@@ -1397,57 +1267,52 @@
             df_branches.loc[j,'to'] = model.branchNodeTo[j]
             df_branches.loc[j,'fArea'] = model.nodeArea[model.branchNodeFrom[j]]
             df_branches.loc[j,'tArea'] = model.nodeArea[model.branchNodeTo[j]]
+            df_branches.loc[j,'type'] = model.branchType[j]
             df_branches.loc[j,'existingCapacity'] = model.branchExistingCapacity[j]
+            df_branches.loc[j,'expand'] = model.branchExpand[j]
             df_branches.loc[j,'existingCapacity2'] = model.branchExistingCapacity2[j]
-            df_branches.loc[j,'expand'] = model.branchExpand[j]
-            df_branches.loc[j,'type'] = model.branchType[j]
-            cap1 = model.branchExistingCapacity[j]
-            cap2 = cap1 + model.branchExistingCapacity2[j]
-            if j in model.BRANCH_EXPAND1:
-                df_branches.loc[j,'newCables'] = model.branchNewCables1[j].value
-                df_branches.loc[j,'newCapacity'] = model.branchNewCapacity1[j].value
-                cap1 = cap1 + model.branchNewCapacity1[j].value
-                cap2 = cap1
-            if j in model.BRANCH_EXPAND2:
-                df_branches.loc[j,'newCables'] = model.branchNewCables2[j].value
-                df_branches.loc[j,'newCapacity'] = model.branchNewCapacity2[j].value
-                cap2 = cap2 + model.branchNewCapacity2[j].value                
+            df_branches.loc[j,'expand2'] = model.branchExpand2[j]
+            for s in model.STAGE:
+                if s == 1:
+                    df_branches.loc[j,'newCables'] = model.branchNewCables[j,s].value
+                    df_branches.loc[j,'newCapacity'] = model.branchNewCapacity[j,s].value
+                    df_branches.loc[j,'flow12avg_1'] = np.mean([
+                        model.branchFlow12[(j,t,s)].value for t in model.TIME])
+                    df_branches.loc[j,'flow21avg_1'] = np.mean([
+                        model.branchFlow21[(j,t,s)].value for t in model.TIME])
+                    cap1 = model.branchExistingCapacity[j] + model.branchNewCapacity[j,s].value  
+                    df_branches.loc[j,'flow12%_1'] = (
+                            df_branches.loc[j,'flow12avg_1']/cap1)
+                    df_branches.loc[j,'flow21%_1'] = (
+                            df_branches.loc[j,'flow21avg_1']/cap1)   
+                elif s==2:
+                    df_branches.loc[j,'newCables2'] = model.branchNewCables[j,s].value
+                    df_branches.loc[j,'newCapacity2'] = model.branchNewCapacity[j,s].value
+                    df_branches.loc[j,'flow12avg_2'] = np.mean([
+                        model.branchFlow12[(j,t,s)].value for t in model.TIME])
+                    df_branches.loc[j,'flow21avg_2'] = np.mean([
+                        model.branchFlow21[(j,t,s)].value for t in model.TIME])
+                    cap1 = model.branchExistingCapacity[j] + model.branchNewCapacity[j,s-1].value
+                    cap2 = cap1 + model.branchExistingCapacity2[j] + model.branchNewCapacity[j,s].value
+                    df_branches.loc[j,'flow12%_2'] = (
+                            df_branches.loc[j,'flow12avg_2']/cap2)
+                    df_branches.loc[j,'flow21%_2'] = (
+                            df_branches.loc[j,'flow21avg_2']/cap2)                
             #branch costs
-            df_branches.loc[j,'cost'] = self.computeCostBranch(model,j)
-            df_branches.loc[j,'cost_withOM'] = self.computeCostBranch(
-                        model,j,include_om=True)
+            df_branches.loc[j,'cost'] = sum(self.computeCostBranch(model,j,stage) for stage in model.STAGE)
+            df_branches.loc[j,'cost_withOM'] = sum(self.computeCostBranch(
+                        model,j,stage,include_om=True) for stage in model.STAGE)
             df_branches.loc[j,'congestion_rent'] = self.computeBranchCongestionRent(
-                        model,j)*annuityfactor(0.05,30)
-            # Phase 1
-            df_branches.loc[j,'flow12avg_1'] = np.mean([
-                model.branchFlow12_1[(j,t)].value for t in model.TIME])
-            df_branches.loc[j,'flow21avg_1'] = np.mean([
-                model.branchFlow21_1[(j,t)].value for t in model.TIME])
-            if cap1>0:
-                df_branches.loc[j,'flow12%_1'] = (
-                    df_branches.loc[j,'flow12avg_1']/cap1)
-                df_branches.loc[j,'flow21%_1'] = (
-                    df_branches.loc[j,'flow21avg_1']/cap1)
-
-            # Phase 2
-            df_branches.loc[j,'flow12avg_2'] = np.mean([
-                model.branchFlow12_2[(j,t)].value for t in model.TIME])
-            df_branches.loc[j,'flow21avg_2'] = np.mean([
-                model.branchFlow21_2[(j,t)].value for t in model.TIME])
-            if cap2>0:
-                df_branches.loc[j,'flow12%_2'] = (
-                    df_branches.loc[j,'flow12avg_2']/cap2)
-                df_branches.loc[j,'flow21%_2'] = (
-                    df_branches.loc[j,'flow21avg_2']/cap2)
-
-                                    
+                        model,j,stage=len(model.STAGE))*annuityfactor(model.financeInterestrate,model.financeYears)
+        
         for j in model.NODE:
             df_nodes.loc[j,'num'] = j
             df_nodes.loc[j,'area'] = model.nodeArea[j]
-            if j in model.NODE_EXPAND1:
-                df_nodes.loc[j,'newNodes1'] = model.newNodes1[j].value
-            if j in model.NODE_EXPAND2:
-                df_nodes.loc[j,'newNodes2'] = model.newNodes2[j].value
+            for s in model.STAGE:
+                if s==1:
+                    df_nodes.loc[j,'newNodes1'] = model.newNodes[j,s].value
+                elif s==2:
+                    df_nodes.loc[j,'newNodes2'] = model.newNodes[j,s].value
             df_nodes.loc[j,'cost'] = self.computeCostNode(model,j)
             df_nodes.loc[j,'cost_withOM'] = self.computeCostNode(model,j,
                 include_om=True)
@@ -1461,45 +1326,43 @@
             df_gen.loc[j,'pmax'] = model.genCapacity[j]
             df_gen.loc[j,'pmax2'] = model.genCapacity2[j]
             df_gen.loc[j,'expand'] = model.genExpand[j]
+            df_gen.loc[j,'expand2'] = model.genExpand2[j]
             df_gen.loc[j,'emission_rate'] = model.genTypeEmissionRate[model.genType[j]]
-            #Phase 1:
-            df_gen.loc[j,'emission1'] = (model.genTypeEmissionRate[model.genType[j]]*sum(
-                model.generation1[j,t].value*model.samplefactor[t] for t in model.TIME))
-            df_gen.loc[j,'Pavg1'] = np.mean([
-                model.generation1[(j,t)].value for t in model.TIME])
-            df_gen.loc[j,'Pmin1'] = np.min([
-                model.generation1[(j,t)].value for t in model.TIME])
-            df_gen.loc[j,'Pmax1'] = np.max([
-                model.generation1[(j,t)].value for t in model.TIME])
-            df_gen.loc[j,'curtailed_avg1'] = np.mean([
-                self.computeCurtailment(model,j,t,phase=1) for t in model.TIME])
-            #Phase 2:
-            df_gen.loc[j,'emission2'] = (model.genTypeEmissionRate[model.genType[j]]*sum(
-                model.generation2[j,t].value*model.samplefactor[t] for t in model.TIME))
-            df_gen.loc[j,'Pavg2'] = np.mean([
-                model.generation2[(j,t)].value for t in model.TIME])
-            df_gen.loc[j,'Pmin2'] = np.min([
-                model.generation2[(j,t)].value for t in model.TIME])
-            df_gen.loc[j,'Pmax2'] = np.max([
-                model.generation2[(j,t)].value for t in model.TIME])
-            df_gen.loc[j,'curtailed_avg2'] = np.mean([
-                self.computeCurtailment(model,j,t,phase=2) for t in model.TIME])
+            for s in model.STAGE:
+                if s==1:
+                    df_gen.loc[j,'emission1'] = (model.genTypeEmissionRate[model.genType[j]]*sum(
+                        model.generation[j,t,s].value*model.samplefactor[t] for t in model.TIME))
+                    df_gen.loc[j,'Pavg1'] = np.mean([
+                        model.generation[(j,t,s)].value for t in model.TIME])
+                    df_gen.loc[j,'Pmin1'] = np.min([
+                        model.generation[(j,t,s)].value for t in model.TIME])
+                    df_gen.loc[j,'Pmax1'] = np.max([
+                        model.generation[(j,t,s)].value for t in model.TIME])
+                    df_gen.loc[j,'curtailed_avg1'] = np.mean([
+                        self.computeCurtailment(model,j,t,stage=1) for t in model.TIME])
+                    df_gen.loc[j,'newCapacity'] = model.genNewCapacity[j,s].value
+                    df_gen.loc[j,'cost_NPV1'] = self.computeGenerationCost(model,j,stage=1)
+                elif s==2:
+                    df_gen.loc[j,'emission2'] = (model.genTypeEmissionRate[model.genType[j]]*sum(
+                        model.generation[j,t,s].value*model.samplefactor[t] for t in model.TIME))
+                    df_gen.loc[j,'Pavg2'] = np.mean([
+                        model.generation[(j,t,s)].value for t in model.TIME])
+                    df_gen.loc[j,'Pmin2'] = np.min([
+                        model.generation[(j,t,s)].value for t in model.TIME])
+                    df_gen.loc[j,'Pmax2'] = np.max([
+                        model.generation[(j,t,s)].value for t in model.TIME])
+                    df_gen.loc[j,'curtailed_avg2'] = np.mean([
+                        self.computeCurtailment(model,j,t,stage=2) for t in model.TIME])
+                    df_gen.loc[j,'newCapacity2'] = model.genNewCapacity[j,s].value
+                    df_gen.loc[j,'cost_NPV2'] = self.computeGenerationCost(model,j,stage=2)
                 
-            if j in model.GEN_EXPAND1:                
-                df_gen.loc[j,'newCapacity'] = model.genNewCapacity1[j].value
-            elif j in model.GEN_EXPAND2:                
-                df_gen.loc[j,'newCapacity'] = model.genNewCapacity2[j].value
-            df_gen.loc[j,'cost_NPV1'] = self.computeGenerationCost(model,j,
-                phase=1)
-            df_gen.loc[j,'cost_NPV2'] = self.computeGenerationCost(model,j,
-                phase=2)
-            df_gen.loc[j,'cost_investment'] = self.computeCostGenerator(model,j)
-            df_gen.loc[j,'cost_investment_withOM'] = self.computeCostGenerator(model,j,
-                include_om=True)
+            df_gen.loc[j,'cost_investment'] = sum(self.computeCostGenerator(model,j,stage) for stage in model.STAGE)
+            df_gen.loc[j,'cost_investment_withOM'] = sum(self.computeCostGenerator(model,j,stage,
+                include_om=True) for stage in model.STAGE)
 
         print("TODO: powergim.saveDeterministicResults LOAD:"
                 "only showing phase 2 (after 2nd stage investments)")
-        phase=2
+        stage=2
         def _n(n,p):
             return n+str(p)
             
@@ -1508,7 +1371,7 @@
             df_load.loc[j,'node'] = model.demNode[j]
             df_load.loc[j,'area'] = model.nodeArea[model.demNode[j]]
             df_load.loc[j,'price_avg'] = np.mean(
-                [self.computeAreaPrice(model,df_load.loc[j,'area'], t,phase=phase)
+                [self.computeAreaPrice(model,df_load.loc[j,'area'], t,stage=stage)
                 for t in model.TIME])
             df_load.loc[j,'Pavg'] = np.mean([self.computeDemand(model,j,t)
                 for t in model.TIME])
@@ -1517,27 +1380,27 @@
             df_load.loc[j,'Pmax'] = np.max([self.computeDemand(model,j,t)
                 for t in model.TIME])
             df_load.loc[j,'emissionCap'] = model.emissionCap[j]
-            df_load.loc[j,_n('emissions',phase)] = self.computeAreaEmissions(model,j,
-                                                phase=phase)
-            df_load.loc[j,_n('emission_cost',phase)] = self.computeAreaEmissions(model,j, 
-                                                phase=phase,cost=True)
-            df_load.loc[j,_n('RES%dem',phase)] = self.computeAreaRES(model,j,phase=phase,
+            df_load.loc[j,_n('emissions',stage)] = self.computeAreaEmissions(model,j,
+                                                stage=stage)
+            df_load.loc[j,_n('emission_cost',stage)] = self.computeAreaEmissions(model,j, 
+                                                stage=stage,cost=True)
+            df_load.loc[j,_n('RES%dem',stage)] = self.computeAreaRES(model,j,stage=stage,
                                                             shareof='dem')
-            df_load.loc[j,_n('RES%gen',phase)] = self.computeAreaRES(model,j,phase=phase,
+            df_load.loc[j,_n('RES%gen',stage)] = self.computeAreaRES(model,j,stage=stage,
                                                             shareof='gen')
-            df_load.loc[j,_n('Welfare',phase)] = sum(self.computeAreaWelfare(model,j,t,phase=phase)['W']*model.samplefactor[t]
+            df_load.loc[j,_n('Welfare',stage)] = sum(self.computeAreaWelfare(model,j,t,stage=stage)['W']*model.samplefactor[t]
                                             for t in model.TIME)
-            df_load.loc[j,_n('PS',phase)] = sum(self.computeAreaWelfare(model,j,t,phase=phase)['PS']*model.samplefactor[t]
+            df_load.loc[j,_n('PS',stage)] = sum(self.computeAreaWelfare(model,j,t,stage=stage)['PS']*model.samplefactor[t]
                                             for t in model.TIME)
-            df_load.loc[j,_n('CS',phase)] = sum(self.computeAreaWelfare(model,j,t,phase=phase)['CS']*model.samplefactor[t]
+            df_load.loc[j,_n('CS',stage)] = sum(self.computeAreaWelfare(model,j,t,stage=stage)['CS']*model.samplefactor[t]
                                             for t in model.TIME)
-            df_load.loc[j,_n('CR',phase)] = sum(self.computeAreaWelfare(model,j,t,phase=phase)['CR']*model.samplefactor[t]
+            df_load.loc[j,_n('CR',stage)] = sum(self.computeAreaWelfare(model,j,t,stage=stage)['CR']*model.samplefactor[t]
                                             for t in model.TIME)
-            df_load.loc[j,_n('IM',phase)] = sum(self.computeAreaWelfare(model,j,t,phase=phase)['IM']*model.samplefactor[t]
+            df_load.loc[j,_n('IM',stage)] = sum(self.computeAreaWelfare(model,j,t,stage=stage)['IM']*model.samplefactor[t]
                                             for t in model.TIME)
-            df_load.loc[j,_n('EX',phase)] = sum(self.computeAreaWelfare(model,j,t,phase=phase)['X']*model.samplefactor[t]
+            df_load.loc[j,_n('EX',stage)] = sum(self.computeAreaWelfare(model,j,t,stage=stage)['X']*model.samplefactor[t]
                                             for t in model.TIME)
-            df_load.loc[j,_n('CAPEX1',phase)] = self.computeAreaCostBranch(model,j,
+            df_load.loc[j,_n('CAPEX1',stage)] = self.computeAreaCostBranch(model,j,stage,
                                             include_om=False)
         
         df_cost = pd.DataFrame(columns=['value','unit'])
@@ -1545,10 +1408,14 @@
             pyo.value(model.firstStageCost)/10**9)
         df_cost.loc['secondStageCost','value'] = (
             pyo.value(model.secondStageCost)/10**9)
-        df_cost.loc['newTransmission','value'] = (
-            self.computeCostBranch(model,b,include_om=True))
+        df_cost.loc['newTransmission','value'] = sum(
+            self.computeCostBranch(model,b,stage,include_om=True) for b in model.BRANCH for stage in model.STAGE)/10**9
+        df_cost.loc['newGeneration','value'] = sum(
+            self.computeCostGenerator(model,g,stage,include_om=True) for g in model.GEN for stage in model.STAGE)/10**9
         df_cost.loc['firstStageCost','unit'] = '10^9 EUR'
         df_cost.loc['secondStageCost','unit'] = '10^9 EUR'
+        df_cost.loc['newTransmission','unit'] = '10^9 EUR'
+        df_cost.loc['newGeneration','unit'] = '10^9 EUR'
             
         #model.solutions.load_from(results)
         #print('First stage costs: ', 
@@ -1601,7 +1468,7 @@
         res_G = pd.DataFrame(data=grid_res.generator['pmax'])
         if newData:
             res_brC[res_brC>0] = 0
-            #res_N[res_N>0] = 0
+#            res_N[res_N>0] = 0
             res_G[res_G>0] = 0
             
         if model is not None:
@@ -1626,7 +1493,6 @@
             df_ph = pd.read_csv(file_ph,header=None,skipinitialspace=True,
                                 names=['stage','node',
                                        'var','var_indx','value'])
-<<<<<<< HEAD
             if stage==1:
                 df_branchNewCapacity = df_ph[
                     (df_ph['var']=='branchNewCapacity') & 
@@ -1637,19 +1503,10 @@
                 df_newGen = df_ph[
                     (df_ph['var']=='genNewCapacity') & 
                     (df_ph['stage']==stage)]
-=======
-            # Drop rows with value None
-            df_ph = df_ph[df_ph['value']!='None']
-            df_ph['value'] = df_ph['value'].astype(float)
-            if stage>=1:
-                df_branchNewCapacity = df_ph[df_ph['var']=='branchNewCapacity1']
-                df_newNodes = df_ph[df_ph['var']=='newNodes1']
-                df_newGen = df_ph[df_ph['var']=='genNewCapacity1']
->>>>>>> 01a8ded1
                 for k,row in df_branchNewCapacity.iterrows():
                     res_brC['capacity'][int(row['var_indx'])] += float(row['value'])
                 for k,row in df_newNodes.iterrows():
-                    res_N['existing'][row['var_indx']] += int(float(row['value']))
+                    res_N['existing'][row['var_indx']] += int(row['value'])
                 for k,row in df_newGen.iterrows():
                     res_G['pmax'][int(row['var_indx'])] += float(row['value'])                
             if stage>=2:
@@ -1659,7 +1516,6 @@
                 res_G['pmax'] += grid_res.generator['pmax2']
                     
                 df_branchNewCapacity = df_ph[
-<<<<<<< HEAD
                     (df_ph['var']=='branchNewCapacity') &
                     (df_ph['stage']==stage) &
                     (df_ph['node']=='LeafNode_Scenario{}'.format(scenario))]
@@ -1669,36 +1525,13 @@
                 df_newGen = df_ph[(df_ph['var']=='genNewCapacity') &
                     (df_ph['stage']==stage) &
                     (df_ph['node']=='LeafNode_Scenario{}'.format(scenario))]
-=======
-                    (df_ph['var']=='branchNewCapacity2') &
-                    (df_ph['node']=='Scenario{}'.format(scenario))]
-                df_newNodes = df_ph[(df_ph['var']=='newNodes2') &
-                    (df_ph['node']=='Scenario{}'.format(scenario))]
-                df_newGen = df_ph[(df_ph['var']=='genNewCapacity2') &
-                    (df_ph['node']=='Scenario{}'.format(scenario))]
->>>>>>> 01a8ded1
 
                 for k,row in df_branchNewCapacity.iterrows():
                     res_brC['capacity'][int(row['var_indx'])] += float(row['value'])
                 for k,row in df_newNodes.iterrows():
-                    res_N['existing'][row['var_indx']] += int(float(row['value']))
+                    res_N['existing'][row['var_indx']] += int(row['value'])
                 for k,row in df_newGen.iterrows():
-                    res_G['pmax'][int(row['var_indx'])] += float(row['value'])
-                    
-                # operating costs (stage 2)
-                df_gen1=df_ph[(df_ph['var']=='generation1') 
-                                & (df_ph['node']=='Scenario{}'.format(scenario))][
-                                    ['var_indx','value']]  
-                df_gen1 = df_gen1.join(df_gen1['var_indx'].str
-                                    .split(':',expand=True).astype(int)
-                                    .rename(columns={0:'gen',1:'time'}))
-                df_gen2=df_ph[(df_ph['var']=='generation2') 
-                                & (df_ph['node']=='Scenario{}'.format(scenario))][
-                                    ['var_indx','value']]
-                df_gen2 = df_gen2.join(df_gen2['var_indx'].str
-                                    .split(':',expand=True).astype(int)
-                                    .rename(columns={0:'gen',1:'time'}))
-                grid_res.generation = [df_gen1,df_gen2]
+                    res_G['pmax'][int(row['var_indx'])] += float(row['value'])                
         else:
             raise Exception('Missing input parameter')
             
@@ -1709,9 +1542,6 @@
             > self._NUMERICAL_THRESHOLD_ZERO]
         grid_res.node = grid_res.node[grid_res.node['existing'] 
             > self._NUMERICAL_THRESHOLD_ZERO]
-        
-        #make sure branch index is range type: - No, creates problems..
-        #grid_res.branch.index = range(grid_res.branch.shape[0])
         return grid_res
     
     def loadResults(self, filename):
