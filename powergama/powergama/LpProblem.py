# -*- coding: utf-8 -*-
'''
Module containing PowerGAMA LpProblem class
'''

'''
 Power flow equations:       
        
 Linearised ("DC") power flow equation
 Pinj - Bprime * theta = 0
           Bprime = (N-1)x(N-1) matrix (removed ref.bus row/column)
           theta = phase angles (at N-1 buses)
           Pinj = generation - load at node (cf makeSbus)

 Relationship between angles and power flow
 Pb - (D x A) x theta = 0
           theta_j = phase angle node j (excluding ref. node)
           Pb_k = power flow branch k
           D = diag(-b_k) (negative of susceptance on branch k)
           A = Mx(N-1) node-branch incidence (adjacency) matrix
'''

import pulp
from numpy import pi, asarray, vstack, zeros
from datetime import datetime as datetime
from . import constants as const
import scipy.sparse
import sys
#needed for code to work both for python 2.7 and 3:
try:
    from itertools import izip as zip
except ImportError: # will be 3.x series
    pass



class LpProblem(object):
    '''
    Class containing problem definition as a LP problem, and function calls
    to solve the problem
    
    Parameters
    ----------
    grid : DataGrid
        PowerGAMA grid model object
    '''
    solver = None


    def __init__(self,grid,solver='cbc', solver_path=None):
        '''LP problem formulation
        
        Parameters
        ==========
        grid : GridData
            grid data object
        solver : string (optional)
            name of solver to use ("cbc" or "gurobi")
        solver_path :string (optional)
            path for solver executable
        '''
        
        #def lpProblemInitialise(self,grid):

        self._grid = grid
        self.timeDelta = grid.timeDelta
        self.num_nodes = grid.numNodes()        
        self.num_generators = grid.numGenerators()
        self.num_branches = grid.numBranches()
        self.num_dc_branches = grid.numDcBranches()
        self._idx_generatorsWithPumping = grid.getIdxGeneratorsWithPumping()
        
        self._idx_generatorsWithStorage = grid.getIdxGeneratorsWithStorage()
        self._idx_generatorsStorageProfileFilling = asarray(
            [grid.generator['storval_filling_ref'][i] 
            for i in self._idx_generatorsWithStorage])
        self._idx_generatorsStorageProfileTime = asarray(
            [grid.generator['storval_time_ref'][i] 
            for i in self._idx_generatorsWithStorage])

        self._idx_consumersWithFlexLoad = grid.getIdxConsumersWithFlexibleLoad()                
        self._fancy_progressbar = False        

        # Initial values of marginal costs, storage and storage values      
        self._storage = (
            asarray(grid.generator['storage_ini'])
            *asarray(grid.generator['storage_cap']) )
        self._marginalcosts = asarray(grid.generator['fuelcost'])        
        
        self._storage_flexload = (
                asarray(grid.consumer['flex_storagelevel_init'])
                * asarray(grid.consumer['flex_storage']) 
                * asarray(grid.consumer['flex_fraction'])
                * asarray(grid.consumer['demand_avg'])
                )
        self._marginalcosts_flexload = asarray(grid.consumer['flex_basevalue'])      
        self._idx_consumersStorageProfileFilling = asarray(
            [grid.consumer['flex_storval_filling'][i]
            for i in self._idx_consumersWithFlexLoad])
        self._idx_consumersStorageProfileTime = asarray(
            [grid.consumer['flex_storval_time'][i] 
            for i in self._idx_consumersWithFlexLoad])
        range_nodes = range(self.num_nodes)
        range_generators = range(self.num_generators)
        range_pumps = range(len(self._idx_generatorsWithPumping))
        range_flexloads = range(len(self._idx_consumersWithFlexLoad))
        range_branches = range(self.num_branches)
        range_dc_branches = range(self.num_dc_branches)


        #print "Creating LP problem..."        
        self.prob = pulp.LpProblem(
            "PowerGAMA_"+datetime.now().strftime("%Y-%m-%dT%H%M%S"), 
            pulp.LpMinimize)
        self.initialiseSolver(solver,solver_path)

        # Define (and keep track of) LP problem variables
        self._var_generation = [
            pulp.LpVariable("Pgen%d" %(i)) for i in range_generators] 
        self._var_pumping = [
            pulp.LpVariable("Ppump%d" %(i)) 
            for i in self._idx_generatorsWithPumping] 
        self._var_flexload = [
            pulp.LpVariable("Pflexload%d" %(i)) 
            for i in self._idx_consumersWithFlexLoad] 
        self._var_branchflow = [
            pulp.LpVariable("Pbranch%d" %(i)) for i in range_branches] 
        self._var_dc = [
            pulp.LpVariable("Pdc%d" %(i)) for i in range_dc_branches] 
        self._var_angle = [
            pulp.LpVariable("theta%d" %(i)) for i in range_nodes] 
        self._var_loadshedding = [
            pulp.LpVariable("Pshed%d" %(i)) for i in range_nodes] 

        self._idx_load = [[]]*self.num_nodes
        
        # Compute matrices used in power flow equaions        
        print("Computing B and DA matrices...")        
        self._Bbus, self._DA = grid.computePowerFlowMatrices(const.baseZ)
        print("Creating B.theta and DA.theta expressions")

         # Matrix * vector product -- Using coo_matrix
        # (http://stackoverflow.com/questions/4319014/
        #  iterating-through-a-scipy-sparse-vector-or-matrix)
        
        cx = scipy.sparse.coo_matrix(self._DA)
        self._DAtheta = [0]*cx.shape[0]
        for i,j,v in zip(cx.row, cx.col, cx.data):
            self._DAtheta[i] += v * self._var_angle[j]

        cx = scipy.sparse.coo_matrix(self._Bbus)
        _Btheta = [0]*cx.shape[0]
        for i,j,v in zip(cx.row, cx.col, cx.data):
            _Btheta[i] += v * self._var_angle[j]
                
        # Variables upper and lower bounds (voltage angle and )        
        for i in range(self.num_nodes):
            self._var_angle[i].lowBound = -pi
            self._var_angle[i].upBound = pi

        for i in range(self.num_nodes):
            self._var_loadshedding[i].lowBound = 0
            #self._var_loadshedding[i].upBound = inf
            # upper bound should not exceed total demand at load
            #TODO: Replace unlimited upper bound by real value 

        for i in range_pumps:
            self._var_pumping[i].lowBound = 0
            self._var_pumping[i].upBound = grid.generator.pump_cap[
                                        self._idx_generatorsWithPumping[i]]

        for i in range_flexloads:
            idx_cons = self._idx_consumersWithFlexLoad[i]
            self._var_flexload[i].lowBound = 0
            self._var_flexload[i].upBound = (
                grid.consumer['demand_avg'][idx_cons]
                * grid.consumer['flex_fraction'][idx_cons]
                / grid.consumer['flex_on_off'][idx_cons]
                )
 
        print("Defining constraints...")
        idxBranchesConstr = self._grid.getIdxBranchesWithFlowConstraints()
        idxDcBranchesConstr = self._grid.getIdxDcBranchesWithFlowConstraints()

        # Initialise lists of constraints
        self._constraints_branchLowerBounds = [[]]*len(idxBranchesConstr)
        self._constraints_branchUpperBounds = [[]]*len(idxBranchesConstr)
        self._constraints_dcbranchLowerBounds = [[]]*len(idxDcBranchesConstr)
        self._constraints_dcbranchUpperBounds = [[]]*len(idxDcBranchesConstr)
        self._constraints_pf = [pulp.pulp.LpConstraint()]*self.num_nodes

        # TODO: Add reference bus for each synchronous area
		# Swing bus angle = 0 (reference)
        probConstraintSwing = self._var_angle[0]==0
        self.prob.addConstraint(probConstraintSwing,name="swingbus_angle")
        #prob += probConstraintSwing,"swingbus_angle"
       
        # Max and min power flow on AC branches
        for i in idxBranchesConstr:
        #for i in range_branches:
            cl = self._var_branchflow[i] >= -self._grid.branch.capacity[i]
            cu = self._var_branchflow[i] <= self._grid.branch.capacity[i]
            cl_name = "branchflow_min_%d" %(i)            
            cu_name = "branchflow_max_%d" %(i)            
            self.prob.addConstraint(cl,name=cl_name)
            self.prob.addConstraint(cu,name=cu_name)
            # need to keep track of these constraints since we want to get
            # sensitivity information from solution:
            idx_branch_constr = idxBranchesConstr.index(i)
            self._constraints_branchLowerBounds[idx_branch_constr] = cl_name
            self._constraints_branchUpperBounds[idx_branch_constr] = cu_name

        # Max and min power flow on DC branches        
        for i in idxDcBranchesConstr:
            dc_cl = self._var_dc[i] >= -self._grid.dcbranch.capacity[i]
            dc_cu = self._var_dc[i] <= self._grid.dcbranch.capacity[i]
            dc_cl_name = "dcflow_min_%d" %(i)            
            dc_cu_name = "dcflow_max_%d" %(i)            
            self.prob.addConstraint(dc_cl,name=dc_cl_name)
            self.prob.addConstraint(dc_cu,name=dc_cu_name)
            # need to keep track of these constraints since we want to get
            # sensitivity information from solution:
            idx_dcbranch_constr = idxDcBranchesConstr.index(i)
            self._constraints_dcbranchLowerBounds[idx_dcbranch_constr] = dc_cl_name
            self._constraints_dcbranchUpperBounds[idx_dcbranch_constr] = dc_cu_name
        
        # Equations giving the branch power flow from the nodal phase angles
        for idx_branch in range_branches:
            Pbr = self._var_branchflow[idx_branch]*(1/const.baseMVA)
            pfb_name = "powerflow_vs_angle_eqn_%d"%(idx_branch)
            self.prob.addConstraint(Pbr==self._DAtheta[idx_branch],name=pfb_name)

        
        # Variable part (that is updated hour by hour)
        timestep = 0
        
        # Bounds on maximum and minimum production (power inflow)
        self._setLpGeneratorMaxMin(timestep)
        
        # Power flow equations (constraints)
        print("Power flow equations...")

        self._pfPload = [[]]*self.num_nodes
        self._pfPgen = [[]]*self.num_nodes
        self._pfPpump= [[]]*self.num_nodes
        self._pfPflexload= [[]]*self.num_nodes
        self._pfPflow = [[]]*self.num_nodes
        self._pfPshed = [[]]*self.num_nodes
        self._pfPdc = [[]]*self.num_nodes
        
        for idx_node in range_nodes:                        
            # Find generators connected to this node:            
            idx_gen = grid.getGeneratorsAtNode(idx_node)
            
            # the idx_gen_pump has  indices referring to the list of generators
            # the number of pumps is equal to the length of this list
            idx_gen_pump = grid.getGeneratorsWithPumpAtNode(idx_node)
            
            # Find DC branches connected to node (direction is important)
            idx_dc_from = grid.getDcBranchesAtNode(idx_node,'from')
            idx_dc_to = grid.getDcBranchesAtNode(idx_node,'to')

            # Find indices of loads connected to this node:
            self._idx_load[idx_node] = grid.getLoadsAtNode(idx_node)

            # the idx_flexload has  indices referring to the list of loads
            # the number of flexible loads equals the length of this list
            idx_flexload = grid.getLoadsFlexibleAtNode(idx_node)
                      
            # Constant part of power flow equations            
            self._pfPgen[idx_node] = [
                self._var_generation[i]*(1/const.baseMVA) for i in idx_gen]
            self._pfPpump[idx_node] = [
                -self._var_pumping[
                    self._idx_generatorsWithPumping.index(i)]*(1/const.baseMVA) 
                for i in idx_gen_pump]
            self._pfPflexload[idx_node] = [
                -self._var_flexload[
                    self._idx_consumersWithFlexLoad.index(i)]*(1/const.baseMVA) 
                for i in idx_flexload]
            self._pfPshed[idx_node] = ( 
                self._var_loadshedding[idx_node]*(1/const.baseMVA))
            self._pfPdc[idx_node] = (
                 [  self._var_dc[i]*(1/const.baseMVA) for i in idx_dc_to]
                +[ -self._var_dc[i]*(1/const.baseMVA) for i in idx_dc_from])
            self._pfPflow[idx_node] = -_Btheta[idx_node]
            
            # this value will be updated later, so using zero for now:            
            self._pfPload[idx_node] = pulp.lpSum(0) 

           # Generation is positive
            # Pumping is negative
            # Demand is negative
            # Load shed is positive
            # Flow out of the node is positive
            cpf = pulp.lpSum(
                self._pfPgen[idx_node]
                +self._pfPpump[idx_node]
                +self._pfPflexload[idx_node]
                +self._pfPdc[idx_node]
                +self._pfPload[idx_node]
                +self._pfPshed[idx_node]) == self._pfPflow[idx_node]
            pf_name = "powerflow_eqn_%d"%(idx_node)
            self.prob.addConstraint(cpf,name=pf_name)
            self._constraints_pf[idx_node] = pf_name
            

        
        print("Objective function...")

        print("  Using fixed load shedding cost of %f. One per node" 
            % const.loadshedcost)       
        self._loadsheddingcosts = [const.loadshedcost]*self.num_nodes

        self._updateLpProblem(timestep)
        return       
        ## END init




    def initialiseSolver(self,solver='cbc', solver_path=None):
        '''
        Initialise solver - normally not necessary
		
		Parameters
		----------
		cbcpath : string
		   Path to location of CBC solver
        '''
        if solver=='cbc':
            solver = pulp.solvers.COIN_CMD(path=solver_path)
        elif solver=='gurobi':
            solver = pulp.solvers.GUROBI_CMD(path=solver_path)
        else:
            print("Only CBC and Gurobi solvers. Returning.")
            raise Exception("Solver must be 'cbc' or 'gurobi'")
            
        if solver.available():
            print (":) Found solver here: ", solver.available())
            self.solver = solver
        else:
            print(":( Could not find solver. Returning.")     
            self.solver = None
            raise Exception("Could not find LP solver")
        return

       
 
       
    def _setLpGeneratorMaxMin(self,timestep):
        '''Specify constraints for generator output'''       

        P_storage = self._storage / self.timeDelta
        P_max = self._grid.generator['pmax']
        P_min = self._grid.generator['pmin']
        
        for i in range(self.num_generators):
            inflow_factor = self._grid.generator['inflow_fac'][i]
            capacity = self._grid.generator['pmax'][i]
            inflow_profile = self._grid.generator['inflow_ref'][i]
            P_inflow =  (capacity * inflow_factor 
<<<<<<< HEAD
                * self._grid.profiles[inflow_profile][timestep])
            self._var_generation[i].lowBound = min(
                P_inflow+P_storage[i],P_min[i])            
            if P_storage[i]==0:
=======
                * self._grid.inflowProfiles[inflow_profile][timestep])
            if i not in self._idx_generatorsWithStorage:
            #if P_storage[i]==0:
                #generator has no storage
>>>>>>> af45695f
                '''
                Don't let P_max limit the output (e.g. solar PV)
                This won't affect fuel based generators with zero storage,
                since these should have inflow=p_max in any case
                '''
                self._var_generation[i].lowBound = min(P_inflow,P_min[i])
                self._var_generation[i].upBound = P_inflow
            else:
                #generator has storage
                self._var_generation[i].lowBound = min(P_inflow+P_storage[i],
                                                       P_min[i])
                self._var_generation[i].upBound = min(P_inflow+P_storage[i],
                                                      P_max[i])

        return


    
    def _updateMarginalcosts(self,timestep):
        '''Marginal costs based on storage value for generators with storage'''
        for i in range(len(self._idx_generatorsWithStorage)):
            idx_gen = self._idx_generatorsWithStorage[i]
            this_type_filling = self._idx_generatorsStorageProfileFilling[i]
            this_type_time = self._idx_generatorsStorageProfileTime[i]           
            storagecapacity = asarray(self._grid.generator['storage_cap'][idx_gen])
            fillinglevel = self._storage[idx_gen] / storagecapacity       
            filling_col = int(round(fillinglevel*100))
            self._marginalcosts[idx_gen] = (
                self._grid.generator['storage_price'][idx_gen] 
                *self._grid.storagevalue_filling[this_type_filling][filling_col]
                *self._grid.storagevalue_time[this_type_time][timestep])

        # flexible load:
        for i in range(len(self._idx_consumersWithFlexLoad)):
            idx_cons = self._idx_consumersWithFlexLoad[i]
            this_type_filling = self._idx_consumersStorageProfileFilling[i]
            this_type_time = self._idx_consumersStorageProfileTime[i] 
            # Compute storage capacity in Mwh (from value in hours)
            storagecapacity_flexload = asarray(
                self._grid.consumer['flex_storage'][idx_cons]      # h
                * self._grid.consumer['flex_fraction'][idx_cons]   #
                * self._grid.consumer['demand_avg'][idx_cons])           # MW
            fillinglevel = (
                self._storage_flexload[idx_cons] / storagecapacity_flexload  )     
            filling_col = int(round(fillinglevel*100))
            if fillinglevel > 1:
                self._marginalcosts_flexload[idx_cons] = -const.flexload_outside_cost
            elif fillinglevel < 0:
                self._marginalcosts_flexload[idx_cons] = const.flexload_outside_cost
            else:
                self._marginalcosts_flexload[idx_cons] = (
                    self._grid.consumer.flex_basevalue[idx_cons] 
                    *self._grid.storagevalue_filling[this_type_filling][filling_col]
                    *self._grid.storagevalue_time[this_type_time][timestep])

        return
                


    def _updateLpProblem(self,timestep):
        '''
        Function that updates LP problem for a given timestep, due to changed
        power demand, power inflow and marginal generator costs
        '''

        range_nodes = range(self.num_nodes)
        range_generators = range(self.num_generators)
        #range_branches = range(self.num_branches)

        # Update bounds on maximum and minimum production (power inflow)
        self._setLpGeneratorMaxMin(timestep)
                    
        # Update power flow equations
        for idx_node in range_nodes:                        
            
            # Update load            
            idx_loads = self._idx_load[idx_node] #indices of loads at this node
            demOutflow=[]
            # Usually there is maximum one load per node, but it could be more
            for i in idx_loads:
                average = self._grid.consumer['demand_avg'][i]*(
                            1-self._grid.consumer['flex_fraction'][i])
                profile_ref = self._grid.consumer['demand_ref'][i]
                demOutflow.append(
                    -self._grid.profiles[profile_ref][timestep]
                    *average/const.baseMVA)
                
            self._pfPload[idx_node] = demOutflow

            
            cpf = (
                self._pfPgen[idx_node]
                +self._pfPpump[idx_node]
                +self._pfPflexload[idx_node]
                +self._pfPdc[idx_node]
                +self._pfPload[idx_node]
                +self._pfPshed[idx_node] == self._pfPflow[idx_node])
                
            # Find the associated constraint and modify it:            
            key_constr = self._constraints_pf[idx_node]
            self.prob.constraints[key_constr] = cpf
 
        # Update objective function      
        self._updateMarginalcosts(timestep)                                                 
        probObjective_gen = pulp.lpSum(\
            [self._marginalcosts[i]*self._var_generation[i]*self.timeDelta \
                for i in range_generators]  )       
        probSlack = pulp.lpSum(\
            [self._loadsheddingcosts[i]*self._var_loadshedding[i]*self.timeDelta \
                for i in range_nodes]  ) 
        
        genpumpidx = self._idx_generatorsWithPumping;
        probObjective_pump = pulp.lpSum([
            max(0,(self._marginalcosts[genpumpidx[i]]
            -self._grid.generator.pump_deadband[genpumpidx[i]])) 
            * (-self._var_pumping[i]) 
            for i in range(len(genpumpidx))
            ]  )
            
        flexloadidx = self._idx_consumersWithFlexLoad
        probObjective_flexload = pulp.lpSum([
            -self._marginalcosts_flexload[flexloadidx[i]]
            * self._var_flexload[i]
            for i in range(len(flexloadidx))
            ])
        
        self.prob.setObjective(probObjective_gen
                                +probObjective_pump
                                +probObjective_flexload                                
                                +probSlack)      
        
        return
        
        

    
    def _storeResultsAndUpdateStorage(self,timestep,results):
        """Store timestep results in local arrays, and update storage"""
                
        Pgen = [v.varValue for v in self._var_generation]
        Ppump = [v.varValue for v in self._var_pumping]
        Pflexload = [v.varValue for v in self._var_flexload]

        # Update storage:
        inflow_profile_refs = self._grid.generator['inflow_ref']
        inflow_factor = self._grid.generator['inflow_fac']
        capacity= self._grid.generator['pmax']
        genInflow = [capacity[i] * inflow_factor[i] 
        			 * self._grid.profiles[inflow_profile_refs[i]][timestep]
                        for i in range(len(capacity))]

        energyIn = asarray(genInflow)*self.timeDelta
        pumpedIn = zeros(len(capacity))
        for i,x in enumerate(self._idx_generatorsWithPumping):
            pumpedIn[x] = Ppump[i]*self._grid.generator['pump_efficiency'][x]
        pumpedIn = pumpedIn*self.timeDelta

        energyOut = asarray(Pgen)*self.timeDelta
        energyStorable = self._storage + energyIn + pumpedIn - energyOut
        storagecapacity = asarray(self._grid.generator['storage_cap'])
        self._storage = vstack((storagecapacity,energyStorable)).min(axis=0)

        energyIn_flexload = zeros(len(self._grid.consumer['flex_fraction']))        
        for i,x in enumerate(self._idx_consumersWithFlexLoad):
            energyIn_flexload[x] = Pflexload[i]*self.timeDelta
        energyOut_flexload = (
            asarray(self._grid.consumer['flex_fraction'])
            * asarray(self._grid.consumer['demand_avg'])
            * self.timeDelta )
        self._storage_flexload = (
            self._storage_flexload + energyIn_flexload - energyOut_flexload )
        
        # Collect and store results
        F = pulp.value(self.prob.objective)  
        Pb = [v.varValue for v in self._var_branchflow]
        Pdc = [v.varValue for v in self._var_dc]
        theta = [v.varValue for v in self._var_angle]
        #senseBranchCapacityUpper = [cval.pi if cval.pi!=None else 0 for cval in self._constraints_branchUpperBounds]
        #senseBranchCapacityLower = [cval.pi if cval.pi!=None else 0 for cval in self._constraints_branchLowerBounds]
        #senseN = [cval.pi for cval in self._constraints_pf]
        senseBranchCapacityUpper = [self.prob.constraints[ckey].pi
            if self.prob.constraints[ckey].pi!=None else None
            for ckey in self._constraints_branchUpperBounds]
        senseBranchCapacityLower = [self.prob.constraints[ckey].pi
            if self.prob.constraints[ckey].pi!=None else None
            for ckey in self._constraints_branchLowerBounds]
        senseDcBranchCapacityUpper = [self.prob.constraints[ckey].pi
            if self.prob.constraints[ckey].pi!=None else None
            for ckey in self._constraints_dcbranchUpperBounds]
        senseDcBranchCapacityLower = [self.prob.constraints[ckey].pi
            if self.prob.constraints[ckey].pi!=None else None
            for ckey in self._constraints_dcbranchLowerBounds]
        senseN = [self.prob.constraints[ckey].pi/const.baseMVA
            if self.prob.constraints[ckey].pi!=None else None
            for ckey in self._constraints_pf]
        senseB = [(i-j)/const.baseMVA if i!=None and j!=None else None 
            for i,j in zip(senseBranchCapacityUpper, senseBranchCapacityLower)]
        senseDcB = [(i-j)/const.baseMVA  if i!=None and j!=None else None 
            for i,j in zip(senseDcBranchCapacityUpper, senseDcBranchCapacityLower)]
            
        loadshed = [v.varValue for v in self._var_loadshedding]
        # consider spilled energy only for generators with storage<infinity
        energyspilled = zeros(energyStorable.shape)
        indx = self._grid.getIdxGeneratorsWithNonzeroInflow()
        energyspilled[indx] = energyStorable[indx]-self._storage[indx] 
        storagelevel = self._storage[self._idx_generatorsWithStorage]
        marginalprice = self._marginalcosts[self._idx_generatorsWithStorage]
        flexload_storagelevel = self._storage_flexload[self._idx_consumersWithFlexLoad]
        flexload_marginalprice = self._marginalcosts_flexload[self._idx_consumersWithFlexLoad]
        
        # TODO: Only keep track of inflow spilled for generators with 
        # nonzero inflow
        
        results.addResultsFromTimestep(
            timestep = self._grid.timerange[0]+timestep,
            objective_function = F,
            generator_power = Pgen,
            generator_pumped = Ppump,
            branch_power = Pb,
            dcbranch_power = Pdc,
            node_angle = theta,
            sensitivity_branch_capacity = senseB,
            sensitivity_dcbranch_capacity = senseDcB,
            sensitivity_node_power = senseN,
            storage = storagelevel.tolist(),
            inflow_spilled = energyspilled.tolist(),
            loadshed_power = loadshed,
            marginalprice = marginalprice.tolist(),
            flexload_power = Pflexload,
            flexload_storage = flexload_storagelevel.tolist(),
            flexload_storagevalue = flexload_marginalprice.tolist())

        return
    
        
    def solve(self,results):
        '''
        Solve LP problem for each time step in the time range
        
        Parameters
        ----------
        results : Results
            PowerGAMA Results object reference
            
        Returns
        -------
        results : Results
            PowerGAMA Results object reference
        '''

        #if results == None:
        #    results = Results(self._grid)      
            
        print("Solving...")
        #prob0 = pulp.LpProblem("Grid Market Power - base", pulp.LpMinimize)
        numTimesteps = len(self._grid.timerange)
        for timestep in range(numTimesteps):
            if timestep>=102:
                pass
            # update LP problem (inflow, storage, profiles)                     
            self._updateLpProblem(timestep)
          
            # solve the LP problem
            #self.prob.solve(self.solver,use_mps=True)
            self.prob.solve(self.solver)
            
            solver_status = self.prob.status            
            if solver_status != pulp.LpStatusOptimal:
                print("SOLVE -> status = {}".
                      format(pulp.LpStatus[solver_status]))
                raise Exception("t={}: No optimal solution found: {}."
                                .format(timestep,pulp.LpStatus[solver_status]))
            
            # print result summary            
            #value_costfunction = pulp.value(self.prob.objective)
            self._update_progress(timestep,numTimesteps)
            #print "Timestep=",timestep, " => ",  \
            #    pulp.LpStatus[self.prob.status], \
            #    "<> cost=",value_costfunction
       
            # store results and update storage levels
            self._storeResultsAndUpdateStorage(timestep,results)
        
        return results

    def _update_progress(self,n,maxn):
        if self._fancy_progressbar:
            barLength = 20
            progress = float(n+1)/maxn
            block = int(round(barLength*progress))
            text = "\rProgress: [{0}] {1} ({2}%)  " \
                .format( "="*block + " "*(barLength-block), 
                        n, int(progress*100))
            sys.stdout.write(text)
            sys.stdout.flush()
        else:
            if int(100*(n+1)/maxn) > int(100*n/maxn):
                sys.stdout.write("%d%% "% (int(100*(n+1)/maxn)))
                sys.stdout.flush()
    
    def setProgressBar(self,value):
        '''Specify how to show simulation progress
		
        Parameters
        ----------
        value : string
            'fancy' or 'default'
        '''
        if value=='fancy':
            self._fancy_progressbar=True
        elif value=='default':
            self._fancy_progressbar=False
        else:
            raise Exception('Progress bar bust be either "default" or "fancy"')
        <|MERGE_RESOLUTION|>--- conflicted
+++ resolved
@@ -360,17 +360,8 @@
             capacity = self._grid.generator['pmax'][i]
             inflow_profile = self._grid.generator['inflow_ref'][i]
             P_inflow =  (capacity * inflow_factor 
-<<<<<<< HEAD
                 * self._grid.profiles[inflow_profile][timestep])
-            self._var_generation[i].lowBound = min(
-                P_inflow+P_storage[i],P_min[i])            
-            if P_storage[i]==0:
-=======
-                * self._grid.inflowProfiles[inflow_profile][timestep])
             if i not in self._idx_generatorsWithStorage:
-            #if P_storage[i]==0:
-                #generator has no storage
->>>>>>> af45695f
                 '''
                 Don't let P_max limit the output (e.g. solar PV)
                 This won't affect fuel based generators with zero storage,
