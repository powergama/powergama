# -*- coding: utf-8 -*-
"""
Illustrative example based on the IEEE 9 bus system


linearised optimal power flow does not seem to give a very good approximation
"""

import powergama
import time

datapath= "data/9busmod_"
timerange=range(24*100,24*101)

data = powergama.GridData()

data.readGridData(nodes=datapath+"nodes.csv",
                  ac_branches=datapath+"branches.csv",
                  dc_branches=None,
                  generators=datapath+"generators.csv",
                  consumers=datapath+"consumers.csv")
data.readProfileData(inflow=datapath+"profiles_inflow.csv",
            demand=datapath+"profiles_demand.csv",
            storagevalue_filling=datapath+"profiles_storval_filling.csv",
            storagevalue_time=datapath+"profiles_storval_time.csv",
            timerange=timerange, 
            timedelta=1.0)

lp = powergama.LpProblem(data)
res = powergama.Results(data,'example_9busmod.sqlite')

start_time = time.time()
lp.solve(res)
end_time = time.time()
<<<<<<< HEAD
print ("{} seconds".format(end_time - start_time))
=======
#print end_time - start_time, "seconds"
>>>>>>> c9ace86d
<|MERGE_RESOLUTION|>--- conflicted
+++ resolved
@@ -32,8 +32,4 @@
 start_time = time.time()
 lp.solve(res)
 end_time = time.time()
-<<<<<<< HEAD
-print ("{} seconds".format(end_time - start_time))
-=======
 #print end_time - start_time, "seconds"
->>>>>>> c9ace86d
